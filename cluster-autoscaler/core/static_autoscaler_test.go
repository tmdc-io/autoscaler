/*
Copyright 2017 The Kubernetes Authors.

Licensed under the Apache License, Version 2.0 (the "License");
you may not use this file except in compliance with the License.
You may obtain a copy of the License at

    http://www.apache.org/licenses/LICENSE-2.0

Unless required by applicable law or agreed to in writing, software
distributed under the License is distributed on an "AS IS" BASIS,
WITHOUT WARRANTIES OR CONDITIONS OF ANY KIND, either express or implied.
See the License for the specific language governing permissions and
limitations under the License.
*/

package core

import (
	"bytes"
	stdcontext "context"
	"flag"
	"fmt"
	"os"
	"reflect"
	"strings"
	"testing"
	"time"

	"k8s.io/autoscaler/cluster-autoscaler/cloudprovider"
	mockprovider "k8s.io/autoscaler/cluster-autoscaler/cloudprovider/mocks"
	testprovider "k8s.io/autoscaler/cluster-autoscaler/cloudprovider/test"
	"k8s.io/autoscaler/cluster-autoscaler/clusterstate"
	clusterstate_utils "k8s.io/autoscaler/cluster-autoscaler/clusterstate/utils"
	"k8s.io/autoscaler/cluster-autoscaler/config"
	"k8s.io/autoscaler/cluster-autoscaler/context"
	"k8s.io/autoscaler/cluster-autoscaler/core/scaledown"
	"k8s.io/autoscaler/cluster-autoscaler/core/scaledown/actuation"
	"k8s.io/autoscaler/cluster-autoscaler/core/scaledown/deletiontracker"
	"k8s.io/autoscaler/cluster-autoscaler/core/scaledown/legacy"
	"k8s.io/autoscaler/cluster-autoscaler/core/scaleup/orchestrator"
	. "k8s.io/autoscaler/cluster-autoscaler/core/test"
	core_utils "k8s.io/autoscaler/cluster-autoscaler/core/utils"
	"k8s.io/autoscaler/cluster-autoscaler/estimator"
	ca_processors "k8s.io/autoscaler/cluster-autoscaler/processors"
	"k8s.io/autoscaler/cluster-autoscaler/processors/callbacks"
	"k8s.io/autoscaler/cluster-autoscaler/processors/nodegroupconfig"
	"k8s.io/autoscaler/cluster-autoscaler/simulator"
	"k8s.io/autoscaler/cluster-autoscaler/simulator/clustersnapshot"
	"k8s.io/autoscaler/cluster-autoscaler/simulator/drainability/rules"
	"k8s.io/autoscaler/cluster-autoscaler/simulator/options"
	"k8s.io/autoscaler/cluster-autoscaler/simulator/utilization"
	"k8s.io/autoscaler/cluster-autoscaler/utils/errors"
	"k8s.io/autoscaler/cluster-autoscaler/utils/kubernetes"
	kube_util "k8s.io/autoscaler/cluster-autoscaler/utils/kubernetes"
	"k8s.io/autoscaler/cluster-autoscaler/utils/scheduler"
	"k8s.io/autoscaler/cluster-autoscaler/utils/taints"
	. "k8s.io/autoscaler/cluster-autoscaler/utils/test"
	kube_record "k8s.io/client-go/tools/record"

	appsv1 "k8s.io/api/apps/v1"
	apiv1 "k8s.io/api/core/v1"
	policyv1 "k8s.io/api/policy/v1"
	metav1 "k8s.io/apimachinery/pkg/apis/meta/v1"
	"k8s.io/apimachinery/pkg/labels"
	"k8s.io/client-go/kubernetes/fake"
	v1appslister "k8s.io/client-go/listers/apps/v1"
	schedulerframework "k8s.io/kubernetes/pkg/scheduler/framework"

	"github.com/stretchr/testify/assert"
	"github.com/stretchr/testify/mock"
	klog "k8s.io/klog/v2"
)

type podListerMock struct {
	mock.Mock
}

func (l *podListerMock) List() ([]*apiv1.Pod, error) {
	args := l.Called()
	return args.Get(0).([]*apiv1.Pod), args.Error(1)
}

type podDisruptionBudgetListerMock struct {
	mock.Mock
}

func (l *podDisruptionBudgetListerMock) List() ([]*policyv1.PodDisruptionBudget, error) {
	args := l.Called()
	return args.Get(0).([]*policyv1.PodDisruptionBudget), args.Error(1)
}

type daemonSetListerMock struct {
	mock.Mock
}

func (l *daemonSetListerMock) List(selector labels.Selector) ([]*appsv1.DaemonSet, error) {
	args := l.Called(selector)
	return args.Get(0).([]*appsv1.DaemonSet), args.Error(1)
}

func (l *daemonSetListerMock) DaemonSets(namespace string) v1appslister.DaemonSetNamespaceLister {
	args := l.Called(namespace)
	return args.Get(0).(v1appslister.DaemonSetNamespaceLister)
}

func (l *daemonSetListerMock) GetPodDaemonSets(pod *apiv1.Pod) ([]*appsv1.DaemonSet, error) {
	args := l.Called()
	return args.Get(0).([]*appsv1.DaemonSet), args.Error(1)
}

func (l *daemonSetListerMock) GetHistoryDaemonSets(history *appsv1.ControllerRevision) ([]*appsv1.DaemonSet, error) {
	args := l.Called()
	return args.Get(0).([]*appsv1.DaemonSet), args.Error(1)
}

type onScaleUpMock struct {
	mock.Mock
}

func (m *onScaleUpMock) ScaleUp(id string, delta int) error {
	klog.Infof("Scale up: %v %v", id, delta)
	args := m.Called(id, delta)
	return args.Error(0)
}

type onScaleDownMock struct {
	mock.Mock
}

func (m *onScaleDownMock) ScaleDown(id string, name string) error {
	klog.Infof("Scale down: %v %v", id, name)
	args := m.Called(id, name)
	return args.Error(0)
}

type onNodeGroupCreateMock struct {
	mock.Mock
}

func (m *onNodeGroupCreateMock) Create(id string) error {
	klog.Infof("Create group: %v", id)
	args := m.Called(id)
	return args.Error(0)
}

type onNodeGroupDeleteMock struct {
	mock.Mock
}

func (m *onNodeGroupDeleteMock) Delete(id string) error {
	klog.Infof("Delete group: %v", id)
	args := m.Called(id)
	return args.Error(0)
}

func setUpScaleDownActuator(ctx *context.AutoscalingContext, autoscalingOptions config.AutoscalingOptions) {
	deleteOptions := options.NewNodeDeleteOptions(autoscalingOptions)
	ctx.ScaleDownActuator = actuation.NewActuator(ctx, nil, deletiontracker.NewNodeDeletionTracker(0*time.Second), deleteOptions, rules.Default(deleteOptions), NewTestProcessors(ctx).NodeGroupConfigProcessor)
}

type nodeGroup struct {
	name  string
	nodes []*apiv1.Node
	min   int
	max   int
}
type scaleCall struct {
	ng    string
	delta int
}

type commonMocks struct {
	readyNodeLister           *kube_util.TestNodeLister
	allNodeLister             *kube_util.TestNodeLister
	allPodLister              *podListerMock
	podDisruptionBudgetLister *podDisruptionBudgetListerMock
	daemonSetLister           *daemonSetListerMock

	onScaleUp   *onScaleUpMock
	onScaleDown *onScaleDownMock
}

func newCommonMocks() *commonMocks {
	return &commonMocks{
		readyNodeLister:           kubernetes.NewTestNodeLister(nil),
		allNodeLister:             kubernetes.NewTestNodeLister(nil),
		allPodLister:              &podListerMock{},
		podDisruptionBudgetLister: &podDisruptionBudgetListerMock{},
		daemonSetLister:           &daemonSetListerMock{},
		onScaleUp:                 &onScaleUpMock{},
		onScaleDown:               &onScaleDownMock{},
	}
}

type autoscalerSetupConfig struct {
	nodeGroups          []*nodeGroup
	nodeStateUpdateTime time.Time
	autoscalingOptions  config.AutoscalingOptions
	clusterStateConfig  clusterstate.ClusterStateRegistryConfig
	mocks               *commonMocks
	nodesDeleted        chan bool
}

func setupCloudProvider(config *autoscalerSetupConfig) (*testprovider.TestCloudProvider, error) {
	provider := testprovider.NewTestCloudProvider(
		func(id string, delta int) error {
			return config.mocks.onScaleUp.ScaleUp(id, delta)
		}, func(id string, name string) error {
			ret := config.mocks.onScaleDown.ScaleDown(id, name)
			config.nodesDeleted <- true
			return ret
		})

	for _, ng := range config.nodeGroups {
		provider.AddNodeGroup(ng.name, ng.min, ng.max, len(ng.nodes))
		for _, node := range ng.nodes {
			provider.AddNode(ng.name, node)
		}
		reflectedNg := reflect.ValueOf(provider.GetNodeGroup(ng.name)).Interface().(*testprovider.TestNodeGroup)
		if reflectedNg == nil {
			return nil, fmt.Errorf("Nodegroup '%v' found as nil after setting up cloud provider", ng.name)
		}
	}
	return provider, nil
}

func setupAutoscalingContext(opts config.AutoscalingOptions, provider cloudprovider.CloudProvider, processorCallbacks callbacks.ProcessorCallbacks) (context.AutoscalingContext, error) {
	context, err := NewScaleTestAutoscalingContext(opts, &fake.Clientset{}, nil, provider, processorCallbacks, nil)
	if err != nil {
		return context, err
	}
	return context, nil
}

func setupAutoscaler(config *autoscalerSetupConfig) (*StaticAutoscaler, error) {
	provider, err := setupCloudProvider(config)
	if err != nil {
		return nil, err
	}

	allNodes := make([]*apiv1.Node, 0)
	for _, ng := range config.nodeGroups {
		allNodes = append(allNodes, ng.nodes...)
	}

	// Create context with mocked lister registry.
	processorCallbacks := newStaticAutoscalerProcessorCallbacks()

	context, err := setupAutoscalingContext(config.autoscalingOptions, provider, processorCallbacks)

	if err != nil {
		return nil, err
	}

	setUpScaleDownActuator(&context, config.autoscalingOptions)

	listerRegistry := kube_util.NewListerRegistry(config.mocks.allNodeLister, config.mocks.readyNodeLister, config.mocks.allPodLister,
		config.mocks.podDisruptionBudgetLister, config.mocks.daemonSetLister,
		nil, nil, nil, nil)
	context.ListerRegistry = listerRegistry

	ngConfigProcesssor := nodegroupconfig.NewDefaultNodeGroupConfigProcessor(config.autoscalingOptions.NodeGroupDefaults)
	clusterState := clusterstate.NewClusterStateRegistry(provider, config.clusterStateConfig, context.LogRecorder, NewBackoff(), ngConfigProcesssor)

	clusterState.UpdateNodes(allNodes, nil, config.nodeStateUpdateTime)

	processors := NewTestProcessors(&context)

	sdPlanner, sdActuator := newScaleDownPlannerAndActuator(&context, processors, clusterState)
	suOrchestrator := orchestrator.New()
	suOrchestrator.Initialize(&context, processors, clusterState, taints.TaintConfig{})

	autoscaler := &StaticAutoscaler{
		AutoscalingContext:   &context,
		clusterStateRegistry: clusterState,
		scaleDownPlanner:     sdPlanner,
		scaleDownActuator:    sdActuator,
		scaleUpOrchestrator:  suOrchestrator,
		processors:           processors,
		processorCallbacks:   processorCallbacks,
	}

	return autoscaler, nil
}

// TODO: Refactor tests to use setupAutoscaler

func TestStaticAutoscalerRunOnce(t *testing.T) {
	readyNodeLister := kubernetes.NewTestNodeLister(nil)
	allNodeLister := kubernetes.NewTestNodeLister(nil)
	allPodListerMock := &podListerMock{}
	podDisruptionBudgetListerMock := &podDisruptionBudgetListerMock{}
	daemonSetListerMock := &daemonSetListerMock{}
	onScaleUpMock := &onScaleUpMock{}
	onScaleDownMock := &onScaleDownMock{}
	deleteFinished := make(chan bool, 1)

	n1 := BuildTestNode("n1", 1000, 1000)
	SetNodeReadyState(n1, true, time.Now())
	n2 := BuildTestNode("n2", 1000, 1000)
	SetNodeReadyState(n2, true, time.Now())
	n3 := BuildTestNode("n3", 1000, 1000)
	n4 := BuildTestNode("n4", 1000, 1000)

	p1 := BuildTestPod("p1", 600, 100)
	p1.Spec.NodeName = "n1"
	p2 := BuildTestPod("p2", 600, 100, MarkUnschedulable())

	tn := BuildTestNode("tn", 1000, 1000)
	tni := schedulerframework.NewNodeInfo()
	tni.SetNode(tn)

	provider := testprovider.NewTestAutoprovisioningCloudProvider(
		func(id string, delta int) error {
			return onScaleUpMock.ScaleUp(id, delta)
		}, func(id string, name string) error {
			ret := onScaleDownMock.ScaleDown(id, name)
			deleteFinished <- true
			return ret
		},
		nil, nil,
		nil, map[string]*schedulerframework.NodeInfo{"ng1": tni, "ng2": tni, "ng3": tni})
	provider.AddNodeGroup("ng1", 1, 10, 1)
	provider.AddNode("ng1", n1)
	ng1 := reflect.ValueOf(provider.GetNodeGroup("ng1")).Interface().(*testprovider.TestNodeGroup)
	assert.NotNil(t, ng1)
	assert.NotNil(t, provider)

	// Create context with mocked lister registry.
	options := config.AutoscalingOptions{
		NodeGroupDefaults: config.NodeGroupAutoscalingOptions{
			ScaleDownUnneededTime:         time.Minute,
			ScaleDownUnreadyTime:          time.Minute,
			ScaleDownUtilizationThreshold: 0.5,
			MaxNodeProvisionTime:          10 * time.Second,
		},
		EstimatorName:           estimator.BinpackingEstimatorName,
		EnforceNodeGroupMinSize: true,
		ScaleDownEnabled:        true,
		MaxNodesTotal:           1,
		MaxCoresTotal:           10,
		MaxMemoryTotal:          100000,
	}
	processorCallbacks := newStaticAutoscalerProcessorCallbacks()

	context, err := NewScaleTestAutoscalingContext(options, &fake.Clientset{}, nil, provider, processorCallbacks, nil)
	assert.NoError(t, err)

	setUpScaleDownActuator(&context, options)

	listerRegistry := kube_util.NewListerRegistry(allNodeLister, readyNodeLister, allPodListerMock, podDisruptionBudgetListerMock, daemonSetListerMock,
		nil, nil, nil, nil)
	context.ListerRegistry = listerRegistry

	clusterStateConfig := clusterstate.ClusterStateRegistryConfig{
		OkTotalUnreadyCount: 1,
	}
	processors := NewTestProcessors(&context)
	clusterState := clusterstate.NewClusterStateRegistry(provider, clusterStateConfig, context.LogRecorder, NewBackoff(), nodegroupconfig.NewDefaultNodeGroupConfigProcessor(options.NodeGroupDefaults))
	sdPlanner, sdActuator := newScaleDownPlannerAndActuator(&context, processors, clusterState)
	suOrchestrator := orchestrator.New()
	suOrchestrator.Initialize(&context, processors, clusterState, taints.TaintConfig{})

	autoscaler := &StaticAutoscaler{
		AutoscalingContext:    &context,
		clusterStateRegistry:  clusterState,
		lastScaleUpTime:       time.Now(),
		lastScaleDownFailTime: time.Now(),
		scaleDownPlanner:      sdPlanner,
		scaleDownActuator:     sdActuator,
		scaleUpOrchestrator:   suOrchestrator,
		processors:            processors,
		processorCallbacks:    processorCallbacks,
		initialized:           true,
	}

	// MaxNodesTotal reached.
	readyNodeLister.SetNodes([]*apiv1.Node{n1})
	allNodeLister.SetNodes([]*apiv1.Node{n1})
	allPodListerMock.On("List").Return([]*apiv1.Pod{p1, p2}, nil).Twice()
	daemonSetListerMock.On("List", labels.Everything()).Return([]*appsv1.DaemonSet{}, nil).Once()
	podDisruptionBudgetListerMock.On("List").Return([]*policyv1.PodDisruptionBudget{}, nil).Once()

	err = autoscaler.RunOnce(time.Now())
	assert.NoError(t, err)
	mock.AssertExpectationsForObjects(t, allPodListerMock, podDisruptionBudgetListerMock, daemonSetListerMock, onScaleUpMock, onScaleDownMock)

	// Scale up.
	readyNodeLister.SetNodes([]*apiv1.Node{n1})
	allNodeLister.SetNodes([]*apiv1.Node{n1})
	allPodListerMock.On("List").Return([]*apiv1.Pod{p1, p2}, nil).Twice()
	daemonSetListerMock.On("List", labels.Everything()).Return([]*appsv1.DaemonSet{}, nil).Once()
	podDisruptionBudgetListerMock.On("List").Return([]*policyv1.PodDisruptionBudget{}, nil).Once()
	onScaleUpMock.On("ScaleUp", "ng1", 1).Return(nil).Once()

	context.MaxNodesTotal = 10
	err = autoscaler.RunOnce(time.Now().Add(time.Hour))
	assert.NoError(t, err)
	mock.AssertExpectationsForObjects(t, allPodListerMock,
		podDisruptionBudgetListerMock, daemonSetListerMock, onScaleUpMock, onScaleDownMock)

	// Mark unneeded nodes.
	readyNodeLister.SetNodes([]*apiv1.Node{n1, n2})
	allNodeLister.SetNodes([]*apiv1.Node{n1, n2})
	allPodListerMock.On("List").Return([]*apiv1.Pod{p1}, nil).Twice()
	daemonSetListerMock.On("List", labels.Everything()).Return([]*appsv1.DaemonSet{}, nil).Once()
	podDisruptionBudgetListerMock.On("List").Return([]*policyv1.PodDisruptionBudget{}, nil).Once()

	provider.AddNode("ng1", n2)
	ng1.SetTargetSize(2)

	err = autoscaler.RunOnce(time.Now().Add(2 * time.Hour))
	assert.NoError(t, err)
	mock.AssertExpectationsForObjects(t, allPodListerMock,
		podDisruptionBudgetListerMock, daemonSetListerMock, onScaleUpMock, onScaleDownMock)

	// Scale down.
	readyNodeLister.SetNodes([]*apiv1.Node{n1, n2})
	allNodeLister.SetNodes([]*apiv1.Node{n1, n2})
	allPodListerMock.On("List").Return([]*apiv1.Pod{p1}, nil).Times(3)
	daemonSetListerMock.On("List", labels.Everything()).Return([]*appsv1.DaemonSet{}, nil).Once()
	podDisruptionBudgetListerMock.On("List").Return([]*policyv1.PodDisruptionBudget{}, nil).Twice()
	onScaleDownMock.On("ScaleDown", "ng1", "n2").Return(nil).Once()

	err = autoscaler.RunOnce(time.Now().Add(3 * time.Hour))
	waitForDeleteToFinish(t, deleteFinished)
	assert.NoError(t, err)
	mock.AssertExpectationsForObjects(t, allPodListerMock,
		podDisruptionBudgetListerMock, daemonSetListerMock, onScaleUpMock, onScaleDownMock)

	// Mark unregistered nodes.
	readyNodeLister.SetNodes([]*apiv1.Node{n1, n2})
	allNodeLister.SetNodes([]*apiv1.Node{n1, n2})
	allPodListerMock.On("List").Return([]*apiv1.Pod{p1, p2}, nil).Twice()
	daemonSetListerMock.On("List", labels.Everything()).Return([]*appsv1.DaemonSet{}, nil).Once()
	podDisruptionBudgetListerMock.On("List").Return([]*policyv1.PodDisruptionBudget{}, nil).Once()

	provider.AddNodeGroup("ng2", 0, 10, 1)
	provider.AddNode("ng2", n3)

	err = autoscaler.RunOnce(time.Now().Add(4 * time.Hour))
	assert.NoError(t, err)
	mock.AssertExpectationsForObjects(t, allPodListerMock,
		podDisruptionBudgetListerMock, daemonSetListerMock, onScaleUpMock, onScaleDownMock)

	// Remove unregistered nodes.
	readyNodeLister.SetNodes([]*apiv1.Node{n1, n2})
	allNodeLister.SetNodes([]*apiv1.Node{n1, n2})
	allPodListerMock.On("List").Return([]*apiv1.Pod{p1, p2}, nil).Twice()
	daemonSetListerMock.On("List", labels.Everything()).Return([]*appsv1.DaemonSet{}, nil).Once()
	onScaleDownMock.On("ScaleDown", "ng2", "n3").Return(nil).Once()
	podDisruptionBudgetListerMock.On("List").Return([]*policyv1.PodDisruptionBudget{}, nil).Once()

	err = autoscaler.RunOnce(time.Now().Add(5 * time.Hour))
	waitForDeleteToFinish(t, deleteFinished)
	assert.NoError(t, err)
	mock.AssertExpectationsForObjects(t, allPodListerMock,
		podDisruptionBudgetListerMock, daemonSetListerMock, onScaleUpMock, onScaleDownMock)

	// Scale up to node group min size.
	readyNodeLister.SetNodes([]*apiv1.Node{n4})
	allNodeLister.SetNodes([]*apiv1.Node{n4})
	allPodListerMock.On("List").Return([]*apiv1.Pod{}, nil).Twice()
	daemonSetListerMock.On("List", labels.Everything()).Return([]*appsv1.DaemonSet{}, nil)
	podDisruptionBudgetListerMock.On("List").Return([]*policyv1.PodDisruptionBudget{}, nil)
	onScaleUpMock.On("ScaleUp", "ng3", 2).Return(nil).Once() // 2 new nodes are supposed to be scaled up.

	provider.AddNodeGroup("ng3", 3, 10, 1)
	provider.AddNode("ng3", n4)

	err = autoscaler.RunOnce(time.Now().Add(5 * time.Hour))
	assert.NoError(t, err)
	mock.AssertExpectationsForObjects(t, onScaleUpMock)
}

func TestStaticAutoscalerRunOnceWithAutoprovisionedEnabled(t *testing.T) {
	readyNodeLister := kubernetes.NewTestNodeLister(nil)
	allNodeLister := kubernetes.NewTestNodeLister(nil)
	allPodListerMock := &podListerMock{}
	podDisruptionBudgetListerMock := &podDisruptionBudgetListerMock{}
	daemonSetListerMock := &daemonSetListerMock{}
	onScaleUpMock := &onScaleUpMock{}
	onScaleDownMock := &onScaleDownMock{}
	onNodeGroupCreateMock := &onNodeGroupCreateMock{}
	onNodeGroupDeleteMock := &onNodeGroupDeleteMock{}
	nodeGroupManager := &MockAutoprovisioningNodeGroupManager{t, 0}
	nodeGroupListProcessor := &MockAutoprovisioningNodeGroupListProcessor{t}
	deleteFinished := make(chan bool, 1)

	n1 := BuildTestNode("n1", 100, 1000)
	SetNodeReadyState(n1, true, time.Now())
	n2 := BuildTestNode("n2", 1000, 1000)
	SetNodeReadyState(n2, true, time.Now())

	p1 := BuildTestPod("p1", 100, 100)
	p1.Spec.NodeName = "n1"
	p2 := BuildTestPod("p2", 600, 100, MarkUnschedulable())

	tn1 := BuildTestNode("tn1", 100, 1000)
	SetNodeReadyState(tn1, true, time.Now())
	tni1 := schedulerframework.NewNodeInfo()
	tni1.SetNode(tn1)
	tn2 := BuildTestNode("tn2", 1000, 1000)
	SetNodeReadyState(tn2, true, time.Now())
	tni2 := schedulerframework.NewNodeInfo()
	tni2.SetNode(tn2)
	tn3 := BuildTestNode("tn3", 100, 1000)
	SetNodeReadyState(tn2, true, time.Now())
	tni3 := schedulerframework.NewNodeInfo()
	tni3.SetNode(tn3)

	provider := testprovider.NewTestAutoprovisioningCloudProvider(
		func(id string, delta int) error {
			return onScaleUpMock.ScaleUp(id, delta)
		}, func(id string, name string) error {
			ret := onScaleDownMock.ScaleDown(id, name)
			deleteFinished <- true
			return ret
		}, func(id string) error {
			return onNodeGroupCreateMock.Create(id)
		}, func(id string) error {
			return onNodeGroupDeleteMock.Delete(id)
		},
		[]string{"TN1", "TN2"}, map[string]*schedulerframework.NodeInfo{"TN1": tni1, "TN2": tni2, "ng1": tni3})
	provider.AddNodeGroup("ng1", 1, 10, 1)
	provider.AddAutoprovisionedNodeGroup("autoprovisioned-TN1", 0, 10, 0, "TN1")
	autoprovisionedTN1 := reflect.ValueOf(provider.GetNodeGroup("autoprovisioned-TN1")).Interface().(*testprovider.TestNodeGroup)
	assert.NotNil(t, autoprovisionedTN1)
	provider.AddNode("ng1,", n1)
	assert.NotNil(t, provider)

	// Create context with mocked lister registry.
	options := config.AutoscalingOptions{
		NodeGroupDefaults: config.NodeGroupAutoscalingOptions{
			ScaleDownUnneededTime:         time.Minute,
			ScaleDownUnreadyTime:          time.Minute,
			ScaleDownUtilizationThreshold: 0.5,
			MaxNodeProvisionTime:          10 * time.Second,
		},
		EstimatorName:                    estimator.BinpackingEstimatorName,
		ScaleDownEnabled:                 true,
		MaxNodesTotal:                    100,
		MaxCoresTotal:                    100,
		MaxMemoryTotal:                   100000,
		NodeAutoprovisioningEnabled:      true,
		MaxAutoprovisionedNodeGroupCount: 10,
	}
	processorCallbacks := newStaticAutoscalerProcessorCallbacks()

	context, err := NewScaleTestAutoscalingContext(options, &fake.Clientset{}, nil, provider, processorCallbacks, nil)
	assert.NoError(t, err)

	setUpScaleDownActuator(&context, options)

	processors := NewTestProcessors(&context)
	processors.NodeGroupManager = nodeGroupManager
	processors.NodeGroupListProcessor = nodeGroupListProcessor

	listerRegistry := kube_util.NewListerRegistry(allNodeLister, readyNodeLister, allPodListerMock,
		podDisruptionBudgetListerMock, daemonSetListerMock,
		nil, nil, nil, nil)
	context.ListerRegistry = listerRegistry

	clusterStateConfig := clusterstate.ClusterStateRegistryConfig{
		OkTotalUnreadyCount: 0,
	}
	clusterState := clusterstate.NewClusterStateRegistry(provider, clusterStateConfig, context.LogRecorder, NewBackoff(), nodegroupconfig.NewDefaultNodeGroupConfigProcessor(options.NodeGroupDefaults))

	sdPlanner, sdActuator := newScaleDownPlannerAndActuator(&context, processors, clusterState)
	suOrchestrator := orchestrator.New()
	suOrchestrator.Initialize(&context, processors, clusterState, taints.TaintConfig{})

	autoscaler := &StaticAutoscaler{
		AutoscalingContext:    &context,
		clusterStateRegistry:  clusterState,
		lastScaleUpTime:       time.Now(),
		lastScaleDownFailTime: time.Now(),
		scaleDownPlanner:      sdPlanner,
		scaleDownActuator:     sdActuator,
		scaleUpOrchestrator:   suOrchestrator,
		processors:            processors,
		processorCallbacks:    processorCallbacks,
		initialized:           true,
	}

	// Scale up.
	readyNodeLister.SetNodes([]*apiv1.Node{n1})
	allNodeLister.SetNodes([]*apiv1.Node{n1})
	allPodListerMock.On("List").Return([]*apiv1.Pod{p1, p2}, nil).Twice()
	podDisruptionBudgetListerMock.On("List").Return([]*policyv1.PodDisruptionBudget{}, nil).Once()
	daemonSetListerMock.On("List", labels.Everything()).Return([]*appsv1.DaemonSet{}, nil).Once()
	onNodeGroupCreateMock.On("Create", "autoprovisioned-TN2").Return(nil).Once()
	onScaleUpMock.On("ScaleUp", "autoprovisioned-TN2", 1).Return(nil).Once()

	err = autoscaler.RunOnce(time.Now().Add(time.Hour))
	assert.NoError(t, err)
	mock.AssertExpectationsForObjects(t, allPodListerMock,
		podDisruptionBudgetListerMock, daemonSetListerMock, onScaleUpMock, onScaleDownMock)

	// Fix target size.
	autoprovisionedTN1.SetTargetSize(0)

	// Remove autoprovisioned node group and mark unneeded nodes.
	readyNodeLister.SetNodes([]*apiv1.Node{n1, n2})
	allNodeLister.SetNodes([]*apiv1.Node{n1, n2})
	allPodListerMock.On("List").Return([]*apiv1.Pod{p1}, nil).Twice()
	podDisruptionBudgetListerMock.On("List").Return([]*policyv1.PodDisruptionBudget{}, nil).Once()
	daemonSetListerMock.On("List", labels.Everything()).Return([]*appsv1.DaemonSet{}, nil).Once()
	onNodeGroupDeleteMock.On("Delete", "autoprovisioned-TN1").Return(nil).Once()

	provider.AddAutoprovisionedNodeGroup("autoprovisioned-TN2", 0, 10, 1, "TN1")
	provider.AddNode("autoprovisioned-TN2", n2)

	err = autoscaler.RunOnce(time.Now().Add(1 * time.Hour))
	assert.NoError(t, err)
	mock.AssertExpectationsForObjects(t, allPodListerMock,
		podDisruptionBudgetListerMock, daemonSetListerMock, onScaleUpMock, onScaleDownMock)

	// Scale down.
	readyNodeLister.SetNodes([]*apiv1.Node{n1, n2})
	allNodeLister.SetNodes([]*apiv1.Node{n1, n2})
	allPodListerMock.On("List").Return([]*apiv1.Pod{p1}, nil).Times(3)
	podDisruptionBudgetListerMock.On("List").Return([]*policyv1.PodDisruptionBudget{}, nil).Twice()
	daemonSetListerMock.On("List", labels.Everything()).Return([]*appsv1.DaemonSet{}, nil).Once()
	onNodeGroupDeleteMock.On("Delete", "autoprovisioned-"+
		"TN1").Return(nil).Once()
	onScaleDownMock.On("ScaleDown", "autoprovisioned-TN2", "n2").Return(nil).Once()

	err = autoscaler.RunOnce(time.Now().Add(2 * time.Hour))
	waitForDeleteToFinish(t, deleteFinished)
	assert.NoError(t, err)
	mock.AssertExpectationsForObjects(t, allPodListerMock,
		podDisruptionBudgetListerMock, daemonSetListerMock, onScaleUpMock, onScaleDownMock)
}

func TestStaticAutoscalerRunOnceWithALongUnregisteredNode(t *testing.T) {
	readyNodeLister := kubernetes.NewTestNodeLister(nil)
	allNodeLister := kubernetes.NewTestNodeLister(nil)
	allPodListerMock := &podListerMock{}
	podDisruptionBudgetListerMock := &podDisruptionBudgetListerMock{}
	daemonSetListerMock := &daemonSetListerMock{}
	onScaleUpMock := &onScaleUpMock{}
	onScaleDownMock := &onScaleDownMock{}
	deleteFinished := make(chan bool, 1)

	now := time.Now()
	later := now.Add(1 * time.Minute)

	n1 := BuildTestNode("n1", 1000, 1000)
	SetNodeReadyState(n1, true, time.Now())
	n2 := BuildTestNode("n2", 1000, 1000)
	SetNodeReadyState(n2, true, time.Now())

	p1 := BuildTestPod("p1", 600, 100)
	p1.Spec.NodeName = "n1"
	p2 := BuildTestPod("p2", 600, 100, MarkUnschedulable())

	provider := testprovider.NewTestCloudProvider(
		func(id string, delta int) error {
			return onScaleUpMock.ScaleUp(id, delta)
		}, func(id string, name string) error {
			ret := onScaleDownMock.ScaleDown(id, name)
			deleteFinished <- true
			return ret
		})
	provider.AddNodeGroup("ng1", 2, 10, 2)
	provider.AddNode("ng1", n1)

	// broken node, that will be just hanging out there during
	// the test (it can't be removed since that would validate group min size)
	brokenNode := BuildTestNode("broken", 1000, 1000)
	provider.AddNode("ng1", brokenNode)

	ng1 := reflect.ValueOf(provider.GetNodeGroup("ng1")).Interface().(*testprovider.TestNodeGroup)
	assert.NotNil(t, ng1)
	assert.NotNil(t, provider)

	// Create context with mocked lister registry.
	options := config.AutoscalingOptions{
		NodeGroupDefaults: config.NodeGroupAutoscalingOptions{
			ScaleDownUnneededTime:         time.Minute,
			ScaleDownUnreadyTime:          time.Minute,
			ScaleDownUtilizationThreshold: 0.5,
			MaxNodeProvisionTime:          10 * time.Second,
		},
		EstimatorName:    estimator.BinpackingEstimatorName,
		ScaleDownEnabled: true,
		MaxNodesTotal:    10,
		MaxCoresTotal:    10,
		MaxMemoryTotal:   100000,
	}
	processorCallbacks := newStaticAutoscalerProcessorCallbacks()

	context, err := NewScaleTestAutoscalingContext(options, &fake.Clientset{}, nil, provider, processorCallbacks, nil)
	assert.NoError(t, err)

	setUpScaleDownActuator(&context, options)

	listerRegistry := kube_util.NewListerRegistry(allNodeLister, readyNodeLister, allPodListerMock,
		podDisruptionBudgetListerMock, daemonSetListerMock,
		nil, nil, nil, nil)
	context.ListerRegistry = listerRegistry

	clusterStateConfig := clusterstate.ClusterStateRegistryConfig{
		OkTotalUnreadyCount: 1,
	}
	clusterState := clusterstate.NewClusterStateRegistry(provider, clusterStateConfig, context.LogRecorder, NewBackoff(), nodegroupconfig.NewDefaultNodeGroupConfigProcessor(options.NodeGroupDefaults))
	// broken node detected as unregistered

	nodes := []*apiv1.Node{n1}
	// nodeInfos, _ := getNodeInfosForGroups(nodes, provider, listerRegistry, []*appsv1.DaemonSet{}, context.PredicateChecker)
	clusterState.UpdateNodes(nodes, nil, now)

	// broken node failed to register in time
	clusterState.UpdateNodes(nodes, nil, later)

	processors := NewTestProcessors(&context)

	sdPlanner, sdActuator := newScaleDownPlannerAndActuator(&context, processors, clusterState)
	suOrchestrator := orchestrator.New()
	suOrchestrator.Initialize(&context, processors, clusterState, taints.TaintConfig{})

	autoscaler := &StaticAutoscaler{
		AutoscalingContext:    &context,
		clusterStateRegistry:  clusterState,
		lastScaleUpTime:       time.Now(),
		lastScaleDownFailTime: time.Now(),
		scaleDownPlanner:      sdPlanner,
		scaleDownActuator:     sdActuator,
		scaleUpOrchestrator:   suOrchestrator,
		processors:            processors,
		processorCallbacks:    processorCallbacks,
	}

	// Scale up.
	readyNodeLister.SetNodes([]*apiv1.Node{n1})
	allNodeLister.SetNodes([]*apiv1.Node{n1})
	allPodListerMock.On("List").Return([]*apiv1.Pod{p1, p2}, nil).Twice()
	daemonSetListerMock.On("List", labels.Everything()).Return([]*appsv1.DaemonSet{}, nil).Once()
	podDisruptionBudgetListerMock.On("List").Return([]*policyv1.PodDisruptionBudget{}, nil).Once()
	onScaleUpMock.On("ScaleUp", "ng1", 1).Return(nil).Once()

	err = autoscaler.RunOnce(later.Add(time.Hour))
	assert.NoError(t, err)
	mock.AssertExpectationsForObjects(t, allPodListerMock,
		podDisruptionBudgetListerMock, daemonSetListerMock, onScaleUpMock, onScaleDownMock)

	// Remove broken node after going over min size
	provider.AddNode("ng1", n2)
	ng1.SetTargetSize(3)

	readyNodeLister.SetNodes([]*apiv1.Node{n1, n2})
	allNodeLister.SetNodes([]*apiv1.Node{n1, n2})
	allPodListerMock.On("List").Return([]*apiv1.Pod{p1, p2}, nil).Twice()
	onScaleDownMock.On("ScaleDown", "ng1", "broken").Return(nil).Once()
	daemonSetListerMock.On("List", labels.Everything()).Return([]*appsv1.DaemonSet{}, nil).Once()
	podDisruptionBudgetListerMock.On("List").Return([]*policyv1.PodDisruptionBudget{}, nil).Once()

	err = autoscaler.RunOnce(later.Add(2 * time.Hour))
	waitForDeleteToFinish(t, deleteFinished)
	assert.NoError(t, err)
	mock.AssertExpectationsForObjects(t, allPodListerMock,
		podDisruptionBudgetListerMock, daemonSetListerMock, onScaleUpMock, onScaleDownMock)
}

func TestStaticAutoscalerRunOncePodsWithPriorities(t *testing.T) {
	readyNodeLister := kubernetes.NewTestNodeLister(nil)
	allNodeLister := kubernetes.NewTestNodeLister(nil)
	allPodListerMock := &podListerMock{}
	podDisruptionBudgetListerMock := &podDisruptionBudgetListerMock{}
	daemonSetListerMock := &daemonSetListerMock{}
	onScaleUpMock := &onScaleUpMock{}
	onScaleDownMock := &onScaleDownMock{}
	deleteFinished := make(chan bool, 1)

	n1 := BuildTestNode("n1", 100, 1000)
	SetNodeReadyState(n1, true, time.Now())
	n2 := BuildTestNode("n2", 1000, 1000)
	SetNodeReadyState(n2, true, time.Now())
	n3 := BuildTestNode("n3", 1000, 1000)
	SetNodeReadyState(n3, true, time.Now())

	// shared owner reference
	ownerRef := GenerateOwnerReferences("rs", "ReplicaSet", "extensions/v1beta1", "")
	var priority100 int32 = 100
	var priority1 int32 = 1

	p1 := BuildTestPod("p1", 40, 0)
	p1.OwnerReferences = ownerRef
	p1.Spec.NodeName = "n1"
	p1.Spec.Priority = &priority1

	p2 := BuildTestPod("p2", 400, 0)
	p2.OwnerReferences = ownerRef
	p2.Spec.NodeName = "n2"
	p2.Spec.Priority = &priority1

	p3 := BuildTestPod("p3", 400, 0)
	p3.OwnerReferences = ownerRef
	p3.Spec.NodeName = "n2"
	p3.Spec.Priority = &priority100

	p4 := BuildTestPod("p4", 500, 0, MarkUnschedulable())
	p4.OwnerReferences = ownerRef
	p4.Spec.Priority = &priority100

	p5 := BuildTestPod("p5", 800, 0, MarkUnschedulable())
	p5.OwnerReferences = ownerRef
	p5.Spec.Priority = &priority100
	p5.Status.NominatedNodeName = "n3"

	p6 := BuildTestPod("p6", 1000, 0, MarkUnschedulable())
	p6.OwnerReferences = ownerRef
	p6.Spec.Priority = &priority100

	provider := testprovider.NewTestCloudProvider(
		func(id string, delta int) error {
			return onScaleUpMock.ScaleUp(id, delta)
		}, func(id string, name string) error {
			ret := onScaleDownMock.ScaleDown(id, name)
			deleteFinished <- true
			return ret
		})
	provider.AddNodeGroup("ng1", 0, 10, 1)
	provider.AddNodeGroup("ng2", 0, 10, 2)
	provider.AddNode("ng1", n1)
	provider.AddNode("ng2", n2)
	provider.AddNode("ng2", n3)
	assert.NotNil(t, provider)
	ng2 := reflect.ValueOf(provider.GetNodeGroup("ng2")).Interface().(*testprovider.TestNodeGroup)
	assert.NotNil(t, ng2)

	// Create context with mocked lister registry.
	options := config.AutoscalingOptions{
		NodeGroupDefaults: config.NodeGroupAutoscalingOptions{
			ScaleDownUnneededTime:         time.Minute,
			ScaleDownUtilizationThreshold: 0.5,
			ScaleDownUnreadyTime:          time.Minute,
			MaxNodeProvisionTime:          10 * time.Second,
		},
		EstimatorName:                estimator.BinpackingEstimatorName,
		ScaleDownEnabled:             true,
		MaxNodesTotal:                10,
		MaxCoresTotal:                10,
		MaxMemoryTotal:               100000,
		ExpendablePodsPriorityCutoff: 10,
		NodeDeletionBatcherInterval:  0 * time.Second,
	}
	processorCallbacks := newStaticAutoscalerProcessorCallbacks()

	context, err := NewScaleTestAutoscalingContext(options, &fake.Clientset{}, nil, provider, processorCallbacks, nil)
	assert.NoError(t, err)

	setUpScaleDownActuator(&context, options)

	listerRegistry := kube_util.NewListerRegistry(allNodeLister, readyNodeLister, allPodListerMock,
		podDisruptionBudgetListerMock, daemonSetListerMock,
		nil, nil, nil, nil)
	context.ListerRegistry = listerRegistry

	clusterStateConfig := clusterstate.ClusterStateRegistryConfig{
		OkTotalUnreadyCount: 1,
	}

	processors := NewTestProcessors(&context)
	clusterState := clusterstate.NewClusterStateRegistry(provider, clusterStateConfig, context.LogRecorder, NewBackoff(), nodegroupconfig.NewDefaultNodeGroupConfigProcessor(options.NodeGroupDefaults))
	sdPlanner, sdActuator := newScaleDownPlannerAndActuator(&context, processors, clusterState)
	suOrchestrator := orchestrator.New()
	suOrchestrator.Initialize(&context, processors, clusterState, taints.TaintConfig{})

	autoscaler := &StaticAutoscaler{
		AutoscalingContext:    &context,
		clusterStateRegistry:  clusterState,
		lastScaleUpTime:       time.Now(),
		lastScaleDownFailTime: time.Now(),
		scaleDownPlanner:      sdPlanner,
		scaleDownActuator:     sdActuator,
		scaleUpOrchestrator:   suOrchestrator,
		processors:            processors,
		processorCallbacks:    processorCallbacks,
	}

	// Scale up
	readyNodeLister.SetNodes([]*apiv1.Node{n1, n2, n3})
	allNodeLister.SetNodes([]*apiv1.Node{n1, n2, n3})
	allPodListerMock.On("List").Return([]*apiv1.Pod{p1, p2, p3, p4, p5, p6}, nil).Twice()
	daemonSetListerMock.On("List", labels.Everything()).Return([]*appsv1.DaemonSet{}, nil).Once()
	podDisruptionBudgetListerMock.On("List").Return([]*policyv1.PodDisruptionBudget{}, nil).Once()
	onScaleUpMock.On("ScaleUp", "ng2", 1).Return(nil).Once()

	err = autoscaler.RunOnce(time.Now())
	assert.NoError(t, err)
	mock.AssertExpectationsForObjects(t, allPodListerMock,
		podDisruptionBudgetListerMock, daemonSetListerMock, onScaleUpMock, onScaleDownMock)

	// Mark unneeded nodes.
	readyNodeLister.SetNodes([]*apiv1.Node{n1, n2, n3})
	allNodeLister.SetNodes([]*apiv1.Node{n1, n2, n3})
	allPodListerMock.On("List").Return([]*apiv1.Pod{p1, p2, p3, p4, p5}, nil).Twice()
	daemonSetListerMock.On("List", labels.Everything()).Return([]*appsv1.DaemonSet{}, nil).Once()
	podDisruptionBudgetListerMock.On("List").Return([]*policyv1.PodDisruptionBudget{}, nil).Once()

	ng2.SetTargetSize(2)

	err = autoscaler.RunOnce(time.Now().Add(2 * time.Hour))
	assert.NoError(t, err)
	mock.AssertExpectationsForObjects(t, allPodListerMock,
		podDisruptionBudgetListerMock, daemonSetListerMock, onScaleUpMock, onScaleDownMock)

	// Scale down.
	readyNodeLister.SetNodes([]*apiv1.Node{n1, n2, n3})
	allNodeLister.SetNodes([]*apiv1.Node{n1, n2, n3})
	allPodListerMock.On("List").Return([]*apiv1.Pod{p1, p2, p3, p4, p5}, nil).Times(3)
	daemonSetListerMock.On("List", labels.Everything()).Return([]*appsv1.DaemonSet{}, nil).Once()
	podDisruptionBudgetListerMock.On("List").Return([]*policyv1.PodDisruptionBudget{}, nil).Twice()
	onScaleDownMock.On("ScaleDown", "ng1", "n1").Return(nil).Once()

	p4.Spec.NodeName = "n2"

	err = autoscaler.RunOnce(time.Now().Add(3 * time.Hour))
	waitForDeleteToFinish(t, deleteFinished)
	assert.NoError(t, err)
	mock.AssertExpectationsForObjects(t, allPodListerMock,
		podDisruptionBudgetListerMock, daemonSetListerMock, onScaleUpMock, onScaleDownMock)
}

func TestStaticAutoscalerRunOnceWithFilteringOnBinPackingEstimator(t *testing.T) {
	readyNodeLister := kubernetes.NewTestNodeLister(nil)
	allNodeLister := kubernetes.NewTestNodeLister(nil)
	allPodListerMock := &podListerMock{}
	podDisruptionBudgetListerMock := &podDisruptionBudgetListerMock{}
	daemonSetListerMock := &daemonSetListerMock{}
	onScaleUpMock := &onScaleUpMock{}
	onScaleDownMock := &onScaleDownMock{}

	n1 := BuildTestNode("n1", 2000, 1000)
	SetNodeReadyState(n1, true, time.Now())
	n2 := BuildTestNode("n2", 2000, 1000)
	SetNodeReadyState(n2, true, time.Now())

	// shared owner reference
	ownerRef := GenerateOwnerReferences("rs", "ReplicaSet", "extensions/v1beta1", "")

	p1 := BuildTestPod("p1", 1400, 0)
	p1.OwnerReferences = ownerRef
	p3 := BuildTestPod("p3", 1400, 0)
	p3.Spec.NodeName = "n1"
	p3.OwnerReferences = ownerRef
	p4 := BuildTestPod("p4", 1400, 0)
	p4.Spec.NodeName = "n2"
	p4.OwnerReferences = ownerRef

	provider := testprovider.NewTestCloudProvider(
		func(id string, delta int) error {
			return onScaleUpMock.ScaleUp(id, delta)
		}, func(id string, name string) error {
			return onScaleDownMock.ScaleDown(id, name)
		})
	provider.AddNodeGroup("ng1", 0, 10, 2)
	provider.AddNode("ng1", n1)

	provider.AddNodeGroup("ng2", 0, 10, 1)
	provider.AddNode("ng2", n2)

	assert.NotNil(t, provider)

	// Create context with mocked lister registry.
	options := config.AutoscalingOptions{
		NodeGroupDefaults: config.NodeGroupAutoscalingOptions{
			ScaleDownUtilizationThreshold: 0.5,
			MaxNodeProvisionTime:          10 * time.Second,
		},
		EstimatorName:                estimator.BinpackingEstimatorName,
		ScaleDownEnabled:             false,
		MaxNodesTotal:                10,
		MaxCoresTotal:                10,
		MaxMemoryTotal:               100000,
		ExpendablePodsPriorityCutoff: 10,
	}
	processorCallbacks := newStaticAutoscalerProcessorCallbacks()

	context, err := NewScaleTestAutoscalingContext(options, &fake.Clientset{}, nil, provider, processorCallbacks, nil)
	assert.NoError(t, err)

	setUpScaleDownActuator(&context, options)

	listerRegistry := kube_util.NewListerRegistry(allNodeLister, readyNodeLister, allPodListerMock,
		podDisruptionBudgetListerMock, daemonSetListerMock,
		nil, nil, nil, nil)
	context.ListerRegistry = listerRegistry

	clusterStateConfig := clusterstate.ClusterStateRegistryConfig{
		OkTotalUnreadyCount: 1,
	}

	processors := NewTestProcessors(&context)
	clusterState := clusterstate.NewClusterStateRegistry(provider, clusterStateConfig, context.LogRecorder, NewBackoff(), nodegroupconfig.NewDefaultNodeGroupConfigProcessor(options.NodeGroupDefaults))
	sdPlanner, sdActuator := newScaleDownPlannerAndActuator(&context, processors, clusterState)

	autoscaler := &StaticAutoscaler{
		AutoscalingContext:    &context,
		clusterStateRegistry:  clusterState,
		lastScaleUpTime:       time.Now(),
		lastScaleDownFailTime: time.Now(),
		scaleDownPlanner:      sdPlanner,
		scaleDownActuator:     sdActuator,
		processors:            processors,
		processorCallbacks:    processorCallbacks,
	}

	// Scale up
	readyNodeLister.SetNodes([]*apiv1.Node{n1, n2})
	allNodeLister.SetNodes([]*apiv1.Node{n1, n2})
	allPodListerMock.On("List").Return([]*apiv1.Pod{p1, p3, p4}, nil).Twice()
	daemonSetListerMock.On("List", labels.Everything()).Return([]*appsv1.DaemonSet{}, nil).Once()
	podDisruptionBudgetListerMock.On("List").Return([]*policyv1.PodDisruptionBudget{}, nil).Once()

	err = autoscaler.RunOnce(time.Now())
	assert.NoError(t, err)

	mock.AssertExpectationsForObjects(t, allPodListerMock,
		podDisruptionBudgetListerMock, daemonSetListerMock, onScaleUpMock, onScaleDownMock)
}

func TestStaticAutoscalerRunOnceWithFilteringOnUpcomingNodesEnabledNoScaleUp(t *testing.T) {
	readyNodeLister := kubernetes.NewTestNodeLister(nil)
	allNodeLister := kubernetes.NewTestNodeLister(nil)
	allPodListerMock := &podListerMock{}
	podDisruptionBudgetListerMock := &podDisruptionBudgetListerMock{}
	daemonSetListerMock := &daemonSetListerMock{}
	onScaleUpMock := &onScaleUpMock{}
	onScaleDownMock := &onScaleDownMock{}

	n2 := BuildTestNode("n2", 2000, 1000)
	SetNodeReadyState(n2, true, time.Now())
	n3 := BuildTestNode("n3", 2000, 1000)
	SetNodeReadyState(n3, true, time.Now())

	// shared owner reference
	ownerRef := GenerateOwnerReferences("rs", "ReplicaSet", "extensions/v1beta1", "")

	p1 := BuildTestPod("p1", 1400, 0)
	p1.OwnerReferences = ownerRef
	p2 := BuildTestPod("p2", 1400, 0)
	p2.Spec.NodeName = "n2"
	p2.OwnerReferences = ownerRef
	p3 := BuildTestPod("p3", 1400, 0)
	p3.Spec.NodeName = "n3"
	p3.OwnerReferences = ownerRef

	provider := testprovider.NewTestCloudProvider(
		func(id string, delta int) error {
			return onScaleUpMock.ScaleUp(id, delta)
		}, func(id string, name string) error {
			return onScaleDownMock.ScaleDown(id, name)
		})
	provider.AddNodeGroup("ng1", 0, 10, 2)
	provider.AddNode("ng1", n2)

	provider.AddNodeGroup("ng2", 0, 10, 1)
	provider.AddNode("ng2", n3)

	assert.NotNil(t, provider)

	// Create context with mocked lister registry.
	options := config.AutoscalingOptions{
		NodeGroupDefaults: config.NodeGroupAutoscalingOptions{
			ScaleDownUtilizationThreshold: 0.5,
			MaxNodeProvisionTime:          10 * time.Second,
		},
		EstimatorName:                estimator.BinpackingEstimatorName,
		ScaleDownEnabled:             false,
		MaxNodesTotal:                10,
		MaxCoresTotal:                10,
		MaxMemoryTotal:               100000,
		ExpendablePodsPriorityCutoff: 10,
	}
	processorCallbacks := newStaticAutoscalerProcessorCallbacks()

	context, err := NewScaleTestAutoscalingContext(options, &fake.Clientset{}, nil, provider, processorCallbacks, nil)
	assert.NoError(t, err)

	setUpScaleDownActuator(&context, options)

	listerRegistry := kube_util.NewListerRegistry(allNodeLister, readyNodeLister, allPodListerMock,
		podDisruptionBudgetListerMock, daemonSetListerMock,
		nil, nil, nil, nil)
	context.ListerRegistry = listerRegistry

	clusterStateConfig := clusterstate.ClusterStateRegistryConfig{
		OkTotalUnreadyCount: 1,
	}

	processors := NewTestProcessors(&context)
	clusterState := clusterstate.NewClusterStateRegistry(provider, clusterStateConfig, context.LogRecorder, NewBackoff(), nodegroupconfig.NewDefaultNodeGroupConfigProcessor(options.NodeGroupDefaults))
	sdPlanner, sdActuator := newScaleDownPlannerAndActuator(&context, processors, clusterState)

	autoscaler := &StaticAutoscaler{
		AutoscalingContext:    &context,
		clusterStateRegistry:  clusterState,
		lastScaleUpTime:       time.Now(),
		lastScaleDownFailTime: time.Now(),
		scaleDownPlanner:      sdPlanner,
		scaleDownActuator:     sdActuator,
		processors:            processors,
		processorCallbacks:    processorCallbacks,
	}

	// Scale up
	readyNodeLister.SetNodes([]*apiv1.Node{n2, n3})
	allNodeLister.SetNodes([]*apiv1.Node{n2, n3})
	allPodListerMock.On("List").Return([]*apiv1.Pod{p1, p2, p3}, nil).Twice()
	daemonSetListerMock.On("List", labels.Everything()).Return([]*appsv1.DaemonSet{}, nil).Once()
	podDisruptionBudgetListerMock.On("List").Return([]*policyv1.PodDisruptionBudget{}, nil).Once()

	err = autoscaler.RunOnce(time.Now())
	assert.NoError(t, err)

	mock.AssertExpectationsForObjects(t, allPodListerMock,
		podDisruptionBudgetListerMock, daemonSetListerMock, onScaleUpMock, onScaleDownMock)
}

<<<<<<< HEAD
// We should not touch taints from unselected node groups.
func TestStaticAutoscalerRunOnceWithUnselectedNodeGroups(t *testing.T) {
	readyNodeLister := kubernetes.NewTestNodeLister(nil)
	allNodeLister := kubernetes.NewTestNodeLister(nil)
	allPodListerMock := &podListerMock{}
	podDisruptionBudgetListerMock := &podDisruptionBudgetListerMock{}
	daemonSetListerMock := &daemonSetListerMock{}
	onScaleUpMock := &onScaleUpMock{}
	onScaleDownMock := &onScaleDownMock{}
	deleteFinished := make(chan bool, 1)

	n1 := BuildTestNode("n1", 1000, 1000)
	n1.Spec.Taints = append(n1.Spec.Taints, apiv1.Taint{
		Key:    taints.DeletionCandidateTaint,
		Value:  fmt.Sprint(time.Now().Unix()),
		Effect: apiv1.TaintEffectPreferNoSchedule,
	})
	SetNodeReadyState(n1, true, time.Now())
	n2 := BuildTestNode("n2", 1000, 1000)
	n2.Spec.Taints = append(n2.Spec.Taints, apiv1.Taint{
		Key:    taints.DeletionCandidateTaint,
		Value:  fmt.Sprint(time.Now().Unix()),
		Effect: apiv1.TaintEffectPreferNoSchedule,
	})
	SetNodeReadyState(n2, true, time.Now())

	p1 := BuildTestPod("p1", 600, 100)
	p1.Spec.NodeName = n1.Name

	provider := testprovider.NewTestAutoprovisioningCloudProvider(
		func(id string, delta int) error {
			return onScaleUpMock.ScaleUp(id, delta)
		}, func(id string, name string) error {
			ret := onScaleDownMock.ScaleDown(id, name)
			deleteFinished <- true
			return ret
		},
		nil, nil, nil, nil)
	provider.AddNodeGroup("ng1", 1, 10, 1)
	provider.AddNode("ng1", n1)
	ng1 := reflect.ValueOf(provider.GetNodeGroup("ng1")).Interface().(*testprovider.TestNodeGroup)
	assert.NotNil(t, ng1)
	assert.NotNil(t, provider)

	// Create context with mocked lister registry.
=======
func TestStaticAutoscalerRunOnceWithBypassedSchedulers(t *testing.T) {
	bypassedScheduler := "bypassed-scheduler"
	nonBypassedScheduler := "non-bypassed-scheduler"
>>>>>>> 98a77a85
	options := config.AutoscalingOptions{
		NodeGroupDefaults: config.NodeGroupAutoscalingOptions{
			ScaleDownUnneededTime:         time.Minute,
			ScaleDownUnreadyTime:          time.Minute,
			ScaleDownUtilizationThreshold: 0.5,
			MaxNodeProvisionTime:          10 * time.Second,
		},
<<<<<<< HEAD
		EstimatorName:           estimator.BinpackingEstimatorName,
		EnforceNodeGroupMinSize: true,
		ScaleDownEnabled:        true,
		MaxNodesTotal:           1,
		MaxCoresTotal:           10,
		MaxMemoryTotal:          100000,
	}
	processorCallbacks := newStaticAutoscalerProcessorCallbacks()

	clientset := fake.NewSimpleClientset(n1, n2)
	context, err := NewScaleTestAutoscalingContext(options, clientset, nil, provider, processorCallbacks, nil)
	assert.NoError(t, err)

	setUpScaleDownActuator(&context, options)

	listerRegistry := kube_util.NewListerRegistry(allNodeLister, readyNodeLister, allPodListerMock, podDisruptionBudgetListerMock, daemonSetListerMock,
		nil, nil, nil, nil)
	context.ListerRegistry = listerRegistry

	clusterStateConfig := clusterstate.ClusterStateRegistryConfig{
		OkTotalUnreadyCount: 1,
	}
	processors := NewTestProcessors(&context)
	clusterState := clusterstate.NewClusterStateRegistry(provider, clusterStateConfig, context.LogRecorder, NewBackoff(), nodegroupconfig.NewDefaultNodeGroupConfigProcessor(options.NodeGroupDefaults))
	sdPlanner, sdActuator := newScaleDownPlannerAndActuator(t, &context, processors, clusterState)
	suOrchestrator := orchestrator.New()
	suOrchestrator.Initialize(&context, processors, clusterState, taints.TaintConfig{})

	context.AutoscalingOptions.MaxBulkSoftTaintCount = 10
	context.AutoscalingOptions.MaxBulkSoftTaintTime = 3 * time.Second

	autoscaler := &StaticAutoscaler{
		AutoscalingContext:    &context,
		clusterStateRegistry:  clusterState,
		lastScaleUpTime:       time.Now(),
		lastScaleDownFailTime: time.Now(),
		scaleDownPlanner:      sdPlanner,
		scaleDownActuator:     sdActuator,
		scaleUpOrchestrator:   suOrchestrator,
		processors:            processors,
		processorCallbacks:    processorCallbacks,
		initialized:           true,
	}

	// Node from selected node groups can get their deletion candidate taints removed.
	readyNodeLister.SetNodes([]*apiv1.Node{n1})
	allNodeLister.SetNodes([]*apiv1.Node{n1})
	allPodListerMock.On("List").Return([]*apiv1.Pod{p1}, nil).Twice()
	daemonSetListerMock.On("List", labels.Everything()).Return([]*appsv1.DaemonSet{}, nil)
	podDisruptionBudgetListerMock.On("List").Return([]*policyv1.PodDisruptionBudget{}, nil)

	err = autoscaler.RunOnce(time.Now().Add(5 * time.Hour))
	assert.NoError(t, err)
	newN1, err := clientset.CoreV1().Nodes().Get(stdcontext.TODO(), n1.Name, metav1.GetOptions{})
	assert.NoError(t, err)
	assert.Empty(t, newN1.Spec.Taints)

	// Node from non-selected node groups should keep their deletion candidate taints.
	readyNodeLister.SetNodes([]*apiv1.Node{n2})
	allNodeLister.SetNodes([]*apiv1.Node{n2})
	allPodListerMock.On("List").Return([]*apiv1.Pod{}, nil).Twice()
	daemonSetListerMock.On("List", labels.Everything()).Return([]*appsv1.DaemonSet{}, nil)
	podDisruptionBudgetListerMock.On("List").Return([]*policyv1.PodDisruptionBudget{}, nil)

	err = autoscaler.RunOnce(time.Now().Add(5 * time.Hour))
	assert.NoError(t, err)
	newN2, err := clientset.CoreV1().Nodes().Get(stdcontext.TODO(), n2.Name, metav1.GetOptions{})
	assert.NoError(t, err)
	assert.NotEmpty(t, newN2.Spec.Taints)
=======
		EstimatorName:    estimator.BinpackingEstimatorName,
		ScaleDownEnabled: true,
		MaxNodesTotal:    10,
		MaxCoresTotal:    10,
		MaxMemoryTotal:   100000,
		BypassedSchedulers: scheduler.GetBypassedSchedulersMap([]string{
			apiv1.DefaultSchedulerName,
			bypassedScheduler,
		}),
	}
	now := time.Now()

	n1 := BuildTestNode("n1", 1000, 1000)
	SetNodeReadyState(n1, true, now)

	ngs := []*nodeGroup{{
		name:  "ng1",
		min:   1,
		max:   10,
		nodes: []*apiv1.Node{n1},
	}}

	p1 := BuildTestPod("p1", 600, 100)
	p1.Spec.NodeName = "n1"
	p2 := BuildTestPod("p2", 100, 100, AddSchedulerName(bypassedScheduler))
	p3 := BuildTestPod("p3", 600, 100)                                      // Not yet processed by scheduler, default scheduler is ignored
	p4 := BuildTestPod("p4", 600, 100, AddSchedulerName(bypassedScheduler)) // non-default scheduler & ignored, expects a scale-up
	p5 := BuildTestPod("p5", 600, 100, AddSchedulerName(nonBypassedScheduler))

	testSetupConfig := &autoscalerSetupConfig{
		autoscalingOptions:  options,
		nodeGroups:          ngs,
		nodeStateUpdateTime: now,
		mocks:               newCommonMocks(),
		clusterStateConfig: clusterstate.ClusterStateRegistryConfig{
			OkTotalUnreadyCount: 1,
		},
	}

	testCases := map[string]struct {
		setupConfig     *autoscalerSetupConfig
		pods            []*apiv1.Pod
		expectedScaleUp *scaleCall
	}{
		"Unprocessed pod with bypassed scheduler doesn't cause a scale-up when there's capacity": {
			pods:        []*apiv1.Pod{p1, p2},
			setupConfig: testSetupConfig,
		},
		"Unprocessed pod with bypassed scheduler causes a scale-up when there's no capacity - Default Scheduler": {
			pods: []*apiv1.Pod{p1, p3},
			expectedScaleUp: &scaleCall{
				ng:    "ng1",
				delta: 1,
			},
			setupConfig: testSetupConfig,
		},
		"Unprocessed pod with bypassed scheduler causes a scale-up when there's no capacity - Non-default Scheduler": {
			pods:        []*apiv1.Pod{p1, p4},
			setupConfig: testSetupConfig,
			expectedScaleUp: &scaleCall{
				ng:    "ng1",
				delta: 1,
			},
		},
		"Unprocessed pod with non-bypassed scheduler doesn't cause a scale-up when there's no capacity": {
			pods:        []*apiv1.Pod{p1, p5},
			setupConfig: testSetupConfig,
		},
	}

	for tcName, tc := range testCases {
		t.Run(tcName, func(t *testing.T) {
			autoscaler, err := setupAutoscaler(tc.setupConfig)
			assert.NoError(t, err)

			tc.setupConfig.mocks.readyNodeLister.SetNodes([]*apiv1.Node{n1})
			tc.setupConfig.mocks.allNodeLister.SetNodes([]*apiv1.Node{n1})
			tc.setupConfig.mocks.allPodLister.On("List").Return(tc.pods, nil).Twice()
			tc.setupConfig.mocks.daemonSetLister.On("List", labels.Everything()).Return([]*appsv1.DaemonSet{}, nil).Once()
			tc.setupConfig.mocks.podDisruptionBudgetLister.On("List").Return([]*policyv1.PodDisruptionBudget{}, nil).Once()
			if tc.expectedScaleUp != nil {
				tc.setupConfig.mocks.onScaleUp.On("ScaleUp", tc.expectedScaleUp.ng, tc.expectedScaleUp.delta).Return(nil).Once()
			}
			err = autoscaler.RunOnce(now.Add(time.Hour))
			assert.NoError(t, err)
			mock.AssertExpectationsForObjects(t, tc.setupConfig.mocks.allPodLister,
				tc.setupConfig.mocks.podDisruptionBudgetLister, tc.setupConfig.mocks.daemonSetLister, tc.setupConfig.mocks.onScaleUp, tc.setupConfig.mocks.onScaleDown)
		})
	}

>>>>>>> 98a77a85
}

func TestStaticAutoscalerInstanceCreationErrors(t *testing.T) {
	// setup
	provider := &mockprovider.CloudProvider{}

	// Create context with mocked lister registry.
	options := config.AutoscalingOptions{
		NodeGroupDefaults: config.NodeGroupAutoscalingOptions{
			ScaleDownUnneededTime:         time.Minute,
			ScaleDownUnreadyTime:          time.Minute,
			ScaleDownUtilizationThreshold: 0.5,
			MaxNodeProvisionTime:          10 * time.Second,
		},
		EstimatorName:                estimator.BinpackingEstimatorName,
		ScaleDownEnabled:             true,
		MaxNodesTotal:                10,
		MaxCoresTotal:                10,
		MaxMemoryTotal:               100000,
		ExpendablePodsPriorityCutoff: 10,
	}
	processorCallbacks := newStaticAutoscalerProcessorCallbacks()

	context, err := NewScaleTestAutoscalingContext(options, &fake.Clientset{}, nil, provider, processorCallbacks, nil)
	assert.NoError(t, err)

	clusterStateConfig := clusterstate.ClusterStateRegistryConfig{
		OkTotalUnreadyCount: 1,
	}

	nodeGroupConfigProcessor := nodegroupconfig.NewDefaultNodeGroupConfigProcessor(options.NodeGroupDefaults)
	clusterState := clusterstate.NewClusterStateRegistry(provider, clusterStateConfig, context.LogRecorder, NewBackoff(), nodeGroupConfigProcessor)
	autoscaler := &StaticAutoscaler{
		AutoscalingContext:    &context,
		clusterStateRegistry:  clusterState,
		lastScaleUpTime:       time.Now(),
		lastScaleDownFailTime: time.Now(),
		processorCallbacks:    processorCallbacks,
	}

	nodeGroupA := &mockprovider.NodeGroup{}
	nodeGroupB := &mockprovider.NodeGroup{}

	// Three nodes with out-of-resources errors
	nodeGroupA.On("Exist").Return(true)
	nodeGroupA.On("Autoprovisioned").Return(false)
	nodeGroupA.On("TargetSize").Return(5, nil)
	nodeGroupA.On("Id").Return("A")
	nodeGroupA.On("DeleteNodes", mock.Anything).Return(nil)
	nodeGroupA.On("GetOptions", options.NodeGroupDefaults).Return(&options.NodeGroupDefaults, nil)
	nodeGroupA.On("Nodes").Return([]cloudprovider.Instance{
		{
			Id: "A1",
			Status: &cloudprovider.InstanceStatus{
				State: cloudprovider.InstanceRunning,
			},
		},
		{
			Id: "A2",
			Status: &cloudprovider.InstanceStatus{
				State: cloudprovider.InstanceCreating,
			},
		},
		{
			Id: "A3",
			Status: &cloudprovider.InstanceStatus{
				State: cloudprovider.InstanceCreating,
				ErrorInfo: &cloudprovider.InstanceErrorInfo{
					ErrorClass: cloudprovider.OutOfResourcesErrorClass,
					ErrorCode:  "RESOURCE_POOL_EXHAUSTED",
				},
			},
		},
		{
			Id: "A4",
			Status: &cloudprovider.InstanceStatus{
				State: cloudprovider.InstanceCreating,
				ErrorInfo: &cloudprovider.InstanceErrorInfo{
					ErrorClass: cloudprovider.OutOfResourcesErrorClass,
					ErrorCode:  "RESOURCE_POOL_EXHAUSTED",
				},
			},
		},
		{
			Id: "A5",
			Status: &cloudprovider.InstanceStatus{
				State: cloudprovider.InstanceCreating,
				ErrorInfo: &cloudprovider.InstanceErrorInfo{
					ErrorClass: cloudprovider.OutOfResourcesErrorClass,
					ErrorCode:  "QUOTA",
				},
			},
		},
		{
			Id: "A6",
			Status: &cloudprovider.InstanceStatus{
				State: cloudprovider.InstanceCreating,
				ErrorInfo: &cloudprovider.InstanceErrorInfo{
					ErrorClass: cloudprovider.OtherErrorClass,
					ErrorCode:  "OTHER",
				},
			},
		},
	}, nil).Twice()

	nodeGroupB.On("Exist").Return(true)
	nodeGroupB.On("Autoprovisioned").Return(false)
	nodeGroupB.On("TargetSize").Return(5, nil)
	nodeGroupB.On("Id").Return("B")
	nodeGroupB.On("DeleteNodes", mock.Anything).Return(nil)
	nodeGroupB.On("GetOptions", options.NodeGroupDefaults).Return(&options.NodeGroupDefaults, nil)
	nodeGroupB.On("Nodes").Return([]cloudprovider.Instance{
		{
			Id: "B1",
			Status: &cloudprovider.InstanceStatus{
				State: cloudprovider.InstanceRunning,
			},
		},
	}, nil)

	provider.On("NodeGroups").Return([]cloudprovider.NodeGroup{nodeGroupA})
	provider.On("NodeGroupForNode", mock.Anything).Return(
		func(node *apiv1.Node) cloudprovider.NodeGroup {
			if strings.HasPrefix(node.Spec.ProviderID, "A") {
				return nodeGroupA
			}
			if strings.HasPrefix(node.Spec.ProviderID, "B") {
				return nodeGroupB
			}
			return nil
		}, nil)
	provider.On("HasInstance", mock.Anything).Return(
		func(node *apiv1.Node) bool {
			return false
		}, nil)

	now := time.Now()

	clusterState.RefreshCloudProviderNodeInstancesCache()
	// propagate nodes info in cluster state
	clusterState.UpdateNodes([]*apiv1.Node{}, nil, now)

	// delete nodes with create errors
	removedNodes, err := autoscaler.deleteCreatedNodesWithErrors()
	assert.True(t, removedNodes)
	assert.NoError(t, err)

	// check delete was called on correct nodes
	nodeGroupA.AssertCalled(t, "DeleteNodes", mock.MatchedBy(
		func(nodes []*apiv1.Node) bool {
			if len(nodes) != 4 {
				return false
			}
			names := make(map[string]bool)
			for _, node := range nodes {
				names[node.Spec.ProviderID] = true
			}
			return names["A3"] && names["A4"] && names["A5"] && names["A6"]
		}))

	// TODO assert that scaleup was failed (separately for QUOTA and RESOURCE_POOL_EXHAUSTED)

	clusterState.RefreshCloudProviderNodeInstancesCache()

	// propagate nodes info in cluster state again
	// no changes in what provider returns
	clusterState.UpdateNodes([]*apiv1.Node{}, nil, now)

	// delete nodes with create errors
	removedNodes, err = autoscaler.deleteCreatedNodesWithErrors()
	assert.True(t, removedNodes)
	assert.NoError(t, err)

	// nodes should be deleted again
	nodeGroupA.AssertCalled(t, "DeleteNodes", mock.MatchedBy(
		func(nodes []*apiv1.Node) bool {
			if len(nodes) != 4 {
				return false
			}
			names := make(map[string]bool)
			for _, node := range nodes {
				names[node.Spec.ProviderID] = true
			}
			return names["A3"] && names["A4"] && names["A5"] && names["A6"]
		}))

	// TODO assert that scaleup is not failed again

	// restub node group A so nodes are no longer reporting errors
	nodeGroupA.On("Nodes").Return([]cloudprovider.Instance{
		{
			Id: "A1",
			Status: &cloudprovider.InstanceStatus{
				State: cloudprovider.InstanceRunning,
			},
		},
		{
			Id: "A2",
			Status: &cloudprovider.InstanceStatus{
				State: cloudprovider.InstanceCreating,
			},
		},
		{
			Id: "A3",
			Status: &cloudprovider.InstanceStatus{
				State: cloudprovider.InstanceDeleting,
			},
		},
		{
			Id: "A4",
			Status: &cloudprovider.InstanceStatus{
				State: cloudprovider.InstanceDeleting,
			},
		},
		{
			Id: "A5",
			Status: &cloudprovider.InstanceStatus{
				State: cloudprovider.InstanceDeleting,
			},
		},
		{
			Id: "A6",
			Status: &cloudprovider.InstanceStatus{
				State: cloudprovider.InstanceDeleting,
			},
		},
	}, nil)

	clusterState.RefreshCloudProviderNodeInstancesCache()

	// update cluster state
	clusterState.UpdateNodes([]*apiv1.Node{}, nil, now)

	// delete nodes with create errors
	removedNodes, err = autoscaler.deleteCreatedNodesWithErrors()
	assert.False(t, removedNodes)
	assert.NoError(t, err)

	// we expect no more Delete Nodes
	nodeGroupA.AssertNumberOfCalls(t, "DeleteNodes", 2)

	// failed node not included by NodeGroupForNode
	nodeGroupC := &mockprovider.NodeGroup{}
	nodeGroupC.On("Exist").Return(true)
	nodeGroupC.On("Autoprovisioned").Return(false)
	nodeGroupC.On("TargetSize").Return(1, nil)
	nodeGroupC.On("Id").Return("C")
	nodeGroupC.On("DeleteNodes", mock.Anything).Return(nil)
	nodeGroupC.On("GetOptions", options.NodeGroupDefaults).Return(&options.NodeGroupDefaults, nil)
	nodeGroupC.On("Nodes").Return([]cloudprovider.Instance{
		{
			Id: "C1",
			Status: &cloudprovider.InstanceStatus{
				State: cloudprovider.InstanceCreating,
				ErrorInfo: &cloudprovider.InstanceErrorInfo{
					ErrorClass: cloudprovider.OutOfResourcesErrorClass,
					ErrorCode:  "QUOTA",
				},
			},
		},
	}, nil)
	provider = &mockprovider.CloudProvider{}
	provider.On("NodeGroups").Return([]cloudprovider.NodeGroup{nodeGroupC})
	provider.On("NodeGroupForNode", mock.Anything).Return(nil, nil)
	provider.On("HasInstance", mock.Anything).Return(
		func(node *apiv1.Node) bool {
			return false
		}, nil)

	clusterState = clusterstate.NewClusterStateRegistry(provider, clusterStateConfig, context.LogRecorder, NewBackoff(), nodeGroupConfigProcessor)
	clusterState.RefreshCloudProviderNodeInstancesCache()
	autoscaler.clusterStateRegistry = clusterState

	// update cluster state
	clusterState.UpdateNodes([]*apiv1.Node{}, nil, time.Now())

	// return early on failed nodes without matching nodegroups
	removedNodes, err = autoscaler.deleteCreatedNodesWithErrors()
	assert.False(t, removedNodes)
	assert.Error(t, err)
	nodeGroupC.AssertNumberOfCalls(t, "DeleteNodes", 0)

	nodeGroupAtomic := &mockprovider.NodeGroup{}
	nodeGroupAtomic.On("Exist").Return(true)
	nodeGroupAtomic.On("Autoprovisioned").Return(false)
	nodeGroupAtomic.On("TargetSize").Return(3, nil)
	nodeGroupAtomic.On("Id").Return("D")
	nodeGroupAtomic.On("DeleteNodes", mock.Anything).Return(nil)
	nodeGroupAtomic.On("GetOptions", options.NodeGroupDefaults).Return(
		&config.NodeGroupAutoscalingOptions{
			ZeroOrMaxNodeScaling: true,
		}, nil)
	nodeGroupAtomic.On("Nodes").Return([]cloudprovider.Instance{
		{
			Id: "D1",
			Status: &cloudprovider.InstanceStatus{
				State: cloudprovider.InstanceRunning,
			},
		},
		{
			Id: "D2",
			Status: &cloudprovider.InstanceStatus{
				State: cloudprovider.InstanceRunning,
			},
		},
		{
			Id: "D3",
			Status: &cloudprovider.InstanceStatus{
				State: cloudprovider.InstanceCreating,
				ErrorInfo: &cloudprovider.InstanceErrorInfo{
					ErrorClass: cloudprovider.OtherErrorClass,
					ErrorCode:  "OTHER",
				},
			},
		},
	}, nil).Twice()
	provider = &mockprovider.CloudProvider{}
	provider.On("NodeGroups").Return([]cloudprovider.NodeGroup{nodeGroupAtomic})
	provider.On("NodeGroupForNode", mock.Anything).Return(
		func(node *apiv1.Node) cloudprovider.NodeGroup {
			if strings.HasPrefix(node.Spec.ProviderID, "D") {
				return nodeGroupAtomic
			}
			return nil
		}, nil).Times(3)

	clusterState = clusterstate.NewClusterStateRegistry(provider, clusterStateConfig, context.LogRecorder, NewBackoff(), nodeGroupConfigProcessor)
	clusterState.RefreshCloudProviderNodeInstancesCache()
	autoscaler.CloudProvider = provider
	autoscaler.clusterStateRegistry = clusterState
	// propagate nodes info in cluster state
	clusterState.UpdateNodes([]*apiv1.Node{}, nil, now)

	// delete nodes with create errors
	removedNodes, err = autoscaler.deleteCreatedNodesWithErrors()
	assert.True(t, removedNodes)
	assert.NoError(t, err)

	nodeGroupAtomic.AssertCalled(t, "DeleteNodes", mock.MatchedBy(
		func(nodes []*apiv1.Node) bool {
			if len(nodes) != 3 {
				return false
			}
			names := make(map[string]bool)
			for _, node := range nodes {
				names[node.Spec.ProviderID] = true
			}
			return names["D1"] && names["D2"] && names["D3"]
		}))
}

type candidateTrackingFakePlanner struct {
	lastCandidateNodes map[string]bool
}

func (f *candidateTrackingFakePlanner) UpdateClusterState(podDestinations, scaleDownCandidates []*apiv1.Node, as scaledown.ActuationStatus, currentTime time.Time) errors.AutoscalerError {
	f.lastCandidateNodes = map[string]bool{}
	for _, node := range scaleDownCandidates {
		f.lastCandidateNodes[node.Name] = true
	}
	return nil
}

func (f *candidateTrackingFakePlanner) CleanUpUnneededNodes() {
}

func (f *candidateTrackingFakePlanner) NodesToDelete(currentTime time.Time) (empty, needDrain []*apiv1.Node) {
	return nil, nil
}

func (f *candidateTrackingFakePlanner) UnneededNodes() []*apiv1.Node {
	return nil
}

func (f *candidateTrackingFakePlanner) UnremovableNodes() []*simulator.UnremovableNode {
	return nil
}

func (f *candidateTrackingFakePlanner) NodeUtilizationMap() map[string]utilization.Info {
	return nil
}

func assertSnapshotNodeCount(t *testing.T, snapshot clustersnapshot.ClusterSnapshot, wantCount int) {
	nodeInfos, err := snapshot.NodeInfos().List()
	assert.NoError(t, err)
	assert.Len(t, nodeInfos, wantCount)
}

func assertNodesNotInSnapshot(t *testing.T, snapshot clustersnapshot.ClusterSnapshot, nodeNames map[string]bool) {
	nodeInfos, err := snapshot.NodeInfos().List()
	assert.NoError(t, err)
	for _, nodeInfo := range nodeInfos {
		assert.NotContains(t, nodeNames, nodeInfo.Node().Name)
	}
}

func assertNodesInSnapshot(t *testing.T, snapshot clustersnapshot.ClusterSnapshot, nodeNames map[string]bool) {
	nodeInfos, err := snapshot.NodeInfos().List()
	assert.NoError(t, err)
	snapshotNodeNames := map[string]bool{}
	for _, nodeInfo := range nodeInfos {
		snapshotNodeNames[nodeInfo.Node().Name] = true
	}
	for nodeName := range nodeNames {
		assert.Contains(t, snapshotNodeNames, nodeName)
	}
}

func TestStaticAutoscalerUpcomingScaleDownCandidates(t *testing.T) {
	startTime := time.Time{}

	// Generate a number of ready and unready nodes created at startTime, spread across multiple node groups.
	provider := testprovider.NewTestCloudProvider(nil, nil)
	allNodeNames := map[string]bool{}
	readyNodeNames := map[string]bool{}
	notReadyNodeNames := map[string]bool{}
	var allNodes []*apiv1.Node
	var readyNodes []*apiv1.Node

	readyNodesCount := 4
	unreadyNodesCount := 2
	nodeGroupCount := 2
	for ngNum := 0; ngNum < nodeGroupCount; ngNum++ {
		ngName := fmt.Sprintf("ng-%d", ngNum)
		provider.AddNodeGroup(ngName, 0, 1000, readyNodesCount+unreadyNodesCount)

		for i := 0; i < readyNodesCount; i++ {
			node := BuildTestNode(fmt.Sprintf("%s-ready-node-%d", ngName, i), 2000, 1000)
			node.CreationTimestamp = metav1.NewTime(startTime)
			SetNodeReadyState(node, true, startTime)
			provider.AddNode(ngName, node)

			allNodes = append(allNodes, node)
			allNodeNames[node.Name] = true

			readyNodes = append(readyNodes, node)
			readyNodeNames[node.Name] = true
		}
		for i := 0; i < unreadyNodesCount; i++ {
			node := BuildTestNode(fmt.Sprintf("%s-unready-node-%d", ngName, i), 2000, 1000)
			node.CreationTimestamp = metav1.NewTime(startTime)
			SetNodeReadyState(node, false, startTime)
			provider.AddNode(ngName, node)

			allNodes = append(allNodes, node)
			allNodeNames[node.Name] = true

			notReadyNodeNames[node.Name] = true
		}
	}

	// Create fake listers for the generated nodes, nothing returned by the rest (but the ones used in the tested path have to be defined).
	allNodeLister := kubernetes.NewTestNodeLister(allNodes)
	readyNodeLister := kubernetes.NewTestNodeLister(readyNodes)
	daemonSetLister, err := kubernetes.NewTestDaemonSetLister(nil)
	assert.NoError(t, err)
	listerRegistry := kube_util.NewListerRegistry(allNodeLister, readyNodeLister,
		kubernetes.NewTestPodLister(nil),
		kubernetes.NewTestPodDisruptionBudgetLister(nil), daemonSetLister, nil, nil, nil, nil)

	// Create context with minimal autoscalingOptions that guarantee we reach the tested logic.
	// We're only testing the input to UpdateClusterState which should be called whenever scale-down is enabled, other autoscalingOptions shouldn't matter.
	autoscalingOptions := config.AutoscalingOptions{ScaleDownEnabled: true}
	processorCallbacks := newStaticAutoscalerProcessorCallbacks()
	ctx, err := NewScaleTestAutoscalingContext(autoscalingOptions, &fake.Clientset{}, listerRegistry, provider, processorCallbacks, nil)
	assert.NoError(t, err)

	// Create CSR with unhealthy cluster protection effectively disabled, to guarantee we reach the tested logic.
	csrConfig := clusterstate.ClusterStateRegistryConfig{OkTotalUnreadyCount: nodeGroupCount * unreadyNodesCount}
	csr := clusterstate.NewClusterStateRegistry(provider, csrConfig, ctx.LogRecorder, NewBackoff(), nodegroupconfig.NewDefaultNodeGroupConfigProcessor(config.NodeGroupAutoscalingOptions{MaxNodeProvisionTime: 15 * time.Minute}))

	// Setting the Actuator is necessary for testing any scale-down logic, it shouldn't have anything to do in this test.
	actuator := actuation.NewActuator(&ctx, csr, deletiontracker.NewNodeDeletionTracker(0*time.Second), options.NodeDeleteOptions{}, nil, NewTestProcessors(&ctx).NodeGroupConfigProcessor)
	ctx.ScaleDownActuator = actuator

	// Fake planner that keeps track of the scale-down candidates passed to UpdateClusterState.
	planner := &candidateTrackingFakePlanner{}

	autoscaler := &StaticAutoscaler{
		AutoscalingContext:   &ctx,
		clusterStateRegistry: csr,
		scaleDownActuator:    actuator,
		scaleDownPlanner:     planner,
		processors:           NewTestProcessors(&ctx),
		processorCallbacks:   processorCallbacks,
	}

	// RunOnce run right when the nodes are created. Ready nodes should be passed as scale-down candidates, unready nodes should be classified as
	// NotStarted and not passed as scale-down candidates (or inserted into the cluster snapshot). The fake upcoming nodes also shouldn't be passed,
	// but they should be inserted into the snapshot.
	err = autoscaler.RunOnce(startTime)
	assert.NoError(t, err)
	assert.Equal(t, readyNodeNames, planner.lastCandidateNodes)
	assertNodesInSnapshot(t, autoscaler.ClusterSnapshot, readyNodeNames)
	assertNodesNotInSnapshot(t, autoscaler.ClusterSnapshot, notReadyNodeNames)
	assertSnapshotNodeCount(t, autoscaler.ClusterSnapshot, len(allNodeNames)) // Ready nodes + fake upcoming copies for unready nodes.

	// RunOnce run in the last moment when unready nodes are still classified as NotStarted - assertions the same as above.
	err = autoscaler.RunOnce(startTime.Add(clusterstate.MaxNodeStartupTime).Add(-time.Second))
	assert.NoError(t, err)
	assert.Equal(t, readyNodeNames, planner.lastCandidateNodes)
	assertNodesInSnapshot(t, autoscaler.ClusterSnapshot, readyNodeNames)
	assertNodesNotInSnapshot(t, autoscaler.ClusterSnapshot, notReadyNodeNames)
	assertSnapshotNodeCount(t, autoscaler.ClusterSnapshot, len(allNodeNames)) // Ready nodes + fake upcoming copies for unready nodes.

	// RunOnce run in the first moment when unready nodes exceed the startup threshold, stop being classified as NotStarted, and start being classified
	// Unready instead. The unready nodes should be passed as scale-down candidates at this point, and inserted into the snapshot. Fake upcoming
	// nodes should no longer be inserted.
	err = autoscaler.RunOnce(startTime.Add(clusterstate.MaxNodeStartupTime).Add(time.Second))
	assert.Equal(t, allNodeNames, planner.lastCandidateNodes)
	assertNodesInSnapshot(t, autoscaler.ClusterSnapshot, allNodeNames)
	assertSnapshotNodeCount(t, autoscaler.ClusterSnapshot, len(allNodeNames)) // Ready nodes + actual unready nodes.
}

func TestStaticAutoscalerProcessorCallbacks(t *testing.T) {
	processorCallbacks := newStaticAutoscalerProcessorCallbacks()
	assert.Equal(t, false, processorCallbacks.disableScaleDownForLoop)
	assert.Equal(t, 0, len(processorCallbacks.extraValues))

	processorCallbacks.DisableScaleDownForLoop()
	assert.Equal(t, true, processorCallbacks.disableScaleDownForLoop)
	processorCallbacks.reset()
	assert.Equal(t, false, processorCallbacks.disableScaleDownForLoop)

	_, found := processorCallbacks.GetExtraValue("blah")
	assert.False(t, found)

	processorCallbacks.SetExtraValue("blah", "some value")
	value, found := processorCallbacks.GetExtraValue("blah")
	assert.True(t, found)
	assert.Equal(t, "some value", value)

	processorCallbacks.reset()
	assert.Equal(t, 0, len(processorCallbacks.extraValues))
	_, found = processorCallbacks.GetExtraValue("blah")
	assert.False(t, found)
}

func TestRemoveFixNodeTargetSize(t *testing.T) {
	sizeChanges := make(chan string, 10)
	now := time.Now()

	ng1_1 := BuildTestNode("ng1-1", 1000, 1000)
	ng1_1.Spec.ProviderID = "ng1-1"
	provider := testprovider.NewTestCloudProvider(func(nodegroup string, delta int) error {
		sizeChanges <- fmt.Sprintf("%s/%d", nodegroup, delta)
		return nil
	}, nil)
	provider.AddNodeGroup("ng1", 1, 10, 3)
	provider.AddNode("ng1", ng1_1)

	fakeClient := &fake.Clientset{}
	fakeLogRecorder, _ := clusterstate_utils.NewStatusMapRecorder(fakeClient, "kube-system", kube_record.NewFakeRecorder(5), false, "my-cool-configmap")

	context := &context.AutoscalingContext{
		AutoscalingOptions: config.AutoscalingOptions{
			NodeGroupDefaults: config.NodeGroupAutoscalingOptions{
				MaxNodeProvisionTime: 45 * time.Minute,
			},
		},
		CloudProvider: provider,
	}

	clusterState := clusterstate.NewClusterStateRegistry(provider, clusterstate.ClusterStateRegistryConfig{
		MaxTotalUnreadyPercentage: 10,
		OkTotalUnreadyCount:       1,
	}, fakeLogRecorder, NewBackoff(), nodegroupconfig.NewDefaultNodeGroupConfigProcessor(context.AutoscalingOptions.NodeGroupDefaults))
	err := clusterState.UpdateNodes([]*apiv1.Node{ng1_1}, nil, now.Add(-time.Hour))
	assert.NoError(t, err)

	// Nothing should be fixed. The incorrect size state is not old enough.
	removed, err := fixNodeGroupSize(context, clusterState, now.Add(-50*time.Minute))
	assert.NoError(t, err)
	assert.False(t, removed)

	// Node group should be decreased.
	removed, err = fixNodeGroupSize(context, clusterState, now)
	assert.NoError(t, err)
	assert.True(t, removed)
	change := core_utils.GetStringFromChan(sizeChanges)
	assert.Equal(t, "ng1/-2", change)
}

func TestRemoveOldUnregisteredNodes(t *testing.T) {
	deletedNodes := make(chan string, 10)

	now := time.Now()

	ng1_1 := BuildTestNode("ng1-1", 1000, 1000)
	ng1_1.Spec.ProviderID = "ng1-1"
	ng1_2 := BuildTestNode("ng1-2", 1000, 1000)
	ng1_2.Spec.ProviderID = "ng1-2"
	provider := testprovider.NewTestCloudProvider(nil, func(nodegroup string, node string) error {
		deletedNodes <- fmt.Sprintf("%s/%s", nodegroup, node)
		return nil
	})
	provider.AddNodeGroup("ng1", 1, 10, 2)
	provider.AddNode("ng1", ng1_1)
	provider.AddNode("ng1", ng1_2)

	fakeClient := &fake.Clientset{}
	fakeLogRecorder, _ := clusterstate_utils.NewStatusMapRecorder(fakeClient, "kube-system", kube_record.NewFakeRecorder(5), false, "my-cool-configmap")

	context := &context.AutoscalingContext{
		AutoscalingOptions: config.AutoscalingOptions{
			NodeGroupDefaults: config.NodeGroupAutoscalingOptions{
				MaxNodeProvisionTime: 45 * time.Minute,
			},
		},
		CloudProvider: provider,
	}
	clusterState := clusterstate.NewClusterStateRegistry(provider, clusterstate.ClusterStateRegistryConfig{
		MaxTotalUnreadyPercentage: 10,
		OkTotalUnreadyCount:       1,
	}, fakeLogRecorder, NewBackoff(), nodegroupconfig.NewDefaultNodeGroupConfigProcessor(context.AutoscalingOptions.NodeGroupDefaults))
	err := clusterState.UpdateNodes([]*apiv1.Node{ng1_1}, nil, now.Add(-time.Hour))
	assert.NoError(t, err)

	unregisteredNodes := clusterState.GetUnregisteredNodes()
	assert.Equal(t, 1, len(unregisteredNodes))

	autoscaler := &StaticAutoscaler{
		AutoscalingContext:   context,
		clusterStateRegistry: clusterState,
	}

	// Nothing should be removed. The unregistered node is not old enough.
	removed, err := autoscaler.removeOldUnregisteredNodes(unregisteredNodes, context, clusterState, now.Add(-50*time.Minute), fakeLogRecorder)
	assert.NoError(t, err)
	assert.False(t, removed)

	// ng1_2 should be removed.
	removed, err = autoscaler.removeOldUnregisteredNodes(unregisteredNodes, context, clusterState, now, fakeLogRecorder)
	assert.NoError(t, err)
	assert.True(t, removed)
	deletedNode := core_utils.GetStringFromChan(deletedNodes)
	assert.Equal(t, "ng1/ng1-2", deletedNode)
}

func TestRemoveOldUnregisteredNodesAtomic(t *testing.T) {
	deletedNodes := make(chan string, 10)

	now := time.Now()
	provider := testprovider.NewTestCloudProvider(nil, func(nodegroup string, node string) error {
		deletedNodes <- fmt.Sprintf("%s/%s", nodegroup, node)
		return nil
	})
	provider.AddNodeGroupWithCustomOptions("atomic-ng", 0, 10, 10, &config.NodeGroupAutoscalingOptions{
		MaxNodeProvisionTime: 45 * time.Minute,
		ZeroOrMaxNodeScaling: true,
	})
	regNode := BuildTestNode("atomic-ng-0", 1000, 1000)
	regNode.Spec.ProviderID = "atomic-ng-0"
	provider.AddNode("atomic-ng", regNode)
	for i := 1; i < 10; i++ {
		node := BuildTestNode(fmt.Sprintf("atomic-ng-%v", i), 1000, 1000)
		node.Spec.ProviderID = fmt.Sprintf("atomic-ng-%v", i)
		provider.AddNode("atomic-ng", node)
	}

	fakeClient := &fake.Clientset{}
	fakeLogRecorder, _ := clusterstate_utils.NewStatusMapRecorder(fakeClient, "kube-system", kube_record.NewFakeRecorder(5), false, "my-cool-configmap")

	context := &context.AutoscalingContext{
		AutoscalingOptions: config.AutoscalingOptions{
			NodeGroupDefaults: config.NodeGroupAutoscalingOptions{
				MaxNodeProvisionTime: time.Hour,
			},
		},
		CloudProvider: provider,
	}
	clusterState := clusterstate.NewClusterStateRegistry(provider, clusterstate.ClusterStateRegistryConfig{
		MaxTotalUnreadyPercentage: 10,
		OkTotalUnreadyCount:       1,
	}, fakeLogRecorder, NewBackoff(), nodegroupconfig.NewDefaultNodeGroupConfigProcessor(context.AutoscalingOptions.NodeGroupDefaults))
	err := clusterState.UpdateNodes([]*apiv1.Node{regNode}, nil, now.Add(-time.Hour))
	assert.NoError(t, err)

	unregisteredNodes := clusterState.GetUnregisteredNodes()
	assert.Equal(t, 9, len(unregisteredNodes))

	autoscaler := &StaticAutoscaler{
		AutoscalingContext:   context,
		clusterStateRegistry: clusterState,
	}

	// Nothing should be removed. The unregistered node is not old enough.
	removed, err := autoscaler.removeOldUnregisteredNodes(unregisteredNodes, context, clusterState, now.Add(-50*time.Minute), fakeLogRecorder)
	assert.NoError(t, err)
	assert.False(t, removed)

	// unregNode is long unregistered, so all of the nodes should be removed due to ZeroOrMaxNodeScaling option
	removed, err = autoscaler.removeOldUnregisteredNodes(unregisteredNodes, context, clusterState, now, fakeLogRecorder)
	assert.NoError(t, err)
	assert.True(t, removed)
	wantNames, deletedNames := []string{}, []string{}
	for i := 0; i < 10; i++ {
		deletedNames = append(deletedNames, core_utils.GetStringFromChan(deletedNodes))
		wantNames = append(wantNames, fmt.Sprintf("atomic-ng/atomic-ng-%v", i))
	}

	assert.ElementsMatch(t, wantNames, deletedNames)
}

func TestSubtractNodes(t *testing.T) {
	ns := make([]*apiv1.Node, 5)
	for i := 0; i < len(ns); i++ {
		ns[i] = BuildTestNode(fmt.Sprintf("n%d", i), 1000, 1000)
	}
	testCases := []struct {
		a []*apiv1.Node
		b []*apiv1.Node
		c []*apiv1.Node
	}{
		{
			a: ns,
			b: nil,
			c: ns,
		},
		{
			a: nil,
			b: ns,
			c: nil,
		},
		{
			a: ns,
			b: []*apiv1.Node{ns[3]},
			c: []*apiv1.Node{ns[0], ns[1], ns[2], ns[4]},
		},
		{
			a: ns,
			b: []*apiv1.Node{ns[0], ns[1], ns[2], ns[4]},
			c: []*apiv1.Node{ns[3]},
		},
		{
			a: []*apiv1.Node{ns[3]},
			b: []*apiv1.Node{ns[0], ns[1], ns[2], ns[4]},
			c: []*apiv1.Node{ns[3]},
		},
	}
	for _, tc := range testCases {
		got := subtractNodes(tc.a, tc.b)
		assert.Equal(t, nodeNames(got), nodeNames(tc.c))

		got = subtractNodesByName(tc.a, nodeNames(tc.b))
		assert.Equal(t, nodeNames(got), nodeNames(tc.c))
	}
}

func TestFilterOutYoungPods(t *testing.T) {
	now := time.Now()
	klog.InitFlags(nil)
	flag.CommandLine.Parse([]string{"--logtostderr=false"})

	p1 := BuildTestPod("p1", 500, 1000)
	p1.CreationTimestamp = metav1.NewTime(now.Add(-1 * time.Minute))
	p2 := BuildTestPod("p2", 500, 1000)
	p2.CreationTimestamp = metav1.NewTime(now.Add(-1 * time.Minute))
	p2.Annotations = map[string]string{
		podScaleUpDelayAnnotationKey: "5m",
	}
	p3 := BuildTestPod("p3", 500, 1000)
	p3.CreationTimestamp = metav1.NewTime(now.Add(-1 * time.Minute))
	p3.Annotations = map[string]string{
		podScaleUpDelayAnnotationKey: "2m",
	}
	p4 := BuildTestPod("p4", 500, 1000)
	p4.CreationTimestamp = metav1.NewTime(now.Add(-1 * time.Minute))
	p4.Annotations = map[string]string{
		podScaleUpDelayAnnotationKey: "error",
	}

	tests := []struct {
		name               string
		newPodScaleUpDelay time.Duration
		runTime            time.Time
		pods               []*apiv1.Pod
		expectedPods       []*apiv1.Pod
		expectedError      string
	}{
		{
			name:               "annotation delayed pod checking now",
			newPodScaleUpDelay: 0,
			runTime:            now,
			pods:               []*apiv1.Pod{p1, p2},
			expectedPods:       []*apiv1.Pod{p1},
		},
		{
			name:               "annotation delayed pod checking after delay",
			newPodScaleUpDelay: 0,
			runTime:            now.Add(5 * time.Minute),
			pods:               []*apiv1.Pod{p1, p2},
			expectedPods:       []*apiv1.Pod{p1, p2},
		},
		{
			name:               "globally delayed pods",
			newPodScaleUpDelay: 5 * time.Minute,
			runTime:            now,
			pods:               []*apiv1.Pod{p1, p2},
			expectedPods:       []*apiv1.Pod(nil),
		},
		{
			name:               "annotation delay smaller than global",
			newPodScaleUpDelay: 5 * time.Minute,
			runTime:            now.Add(2 * time.Minute),
			pods:               []*apiv1.Pod{p1, p3},
			expectedPods:       []*apiv1.Pod(nil),
			expectedError:      "Failed to set pod scale up delay for",
		},
		{
			name:               "annotation delay with error",
			newPodScaleUpDelay: 0,
			runTime:            now,
			pods:               []*apiv1.Pod{p1, p4},
			expectedPods:       []*apiv1.Pod{p1, p4},
			expectedError:      "Failed to parse pod",
		},
	}

	for _, tt := range tests {
		t.Run(tt.name, func(t *testing.T) {
			context := context.AutoscalingContext{
				AutoscalingOptions: config.AutoscalingOptions{
					NewPodScaleUpDelay: tt.newPodScaleUpDelay,
				},
			}
			autoscaler := &StaticAutoscaler{
				AutoscalingContext: &context,
			}

			var buf bytes.Buffer
			klog.SetOutput(&buf)
			defer func() {
				klog.SetOutput(os.Stderr)
			}()

			actual := autoscaler.filterOutYoungPods(tt.pods, tt.runTime)

			assert.Equal(t, tt.expectedPods, actual)
			if tt.expectedError != "" {
				assert.Contains(t, buf.String(), tt.expectedError)
			}
		})
	}
}

func waitForDeleteToFinish(t *testing.T, deleteFinished <-chan bool) {
	select {
	case <-deleteFinished:
		return
	case <-time.After(20 * time.Second):
		t.Fatalf("Node delete not finished")
	}
}

func newScaleDownPlannerAndActuator(ctx *context.AutoscalingContext, p *ca_processors.AutoscalingProcessors, cs *clusterstate.ClusterStateRegistry) (scaledown.Planner, scaledown.Actuator) {
	ctx.MaxScaleDownParallelism = 10
	ctx.MaxDrainParallelism = 1
	ctx.NodeDeletionBatcherInterval = 0 * time.Second
	ctx.NodeDeleteDelayAfterTaint = 1 * time.Second
	deleteOptions := options.NodeDeleteOptions{
		SkipNodesWithSystemPods:           true,
		SkipNodesWithLocalStorage:         true,
		SkipNodesWithCustomControllerPods: true,
	}
	ndt := deletiontracker.NewNodeDeletionTracker(0 * time.Second)
	sd := legacy.NewScaleDown(ctx, p, ndt, deleteOptions, nil)
	actuator := actuation.NewActuator(ctx, cs, ndt, deleteOptions, nil, p.NodeGroupConfigProcessor)
	wrapper := legacy.NewScaleDownWrapper(sd, actuator)
	return wrapper, wrapper
}<|MERGE_RESOLUTION|>--- conflicted
+++ resolved
@@ -1121,7 +1121,6 @@
 		podDisruptionBudgetListerMock, daemonSetListerMock, onScaleUpMock, onScaleDownMock)
 }
 
-<<<<<<< HEAD
 // We should not touch taints from unselected node groups.
 func TestStaticAutoscalerRunOnceWithUnselectedNodeGroups(t *testing.T) {
 	readyNodeLister := kubernetes.NewTestNodeLister(nil)
@@ -1167,11 +1166,6 @@
 	assert.NotNil(t, provider)
 
 	// Create context with mocked lister registry.
-=======
-func TestStaticAutoscalerRunOnceWithBypassedSchedulers(t *testing.T) {
-	bypassedScheduler := "bypassed-scheduler"
-	nonBypassedScheduler := "non-bypassed-scheduler"
->>>>>>> 98a77a85
 	options := config.AutoscalingOptions{
 		NodeGroupDefaults: config.NodeGroupAutoscalingOptions{
 			ScaleDownUnneededTime:         time.Minute,
@@ -1179,7 +1173,6 @@
 			ScaleDownUtilizationThreshold: 0.5,
 			MaxNodeProvisionTime:          10 * time.Second,
 		},
-<<<<<<< HEAD
 		EstimatorName:           estimator.BinpackingEstimatorName,
 		EnforceNodeGroupMinSize: true,
 		ScaleDownEnabled:        true,
@@ -1204,7 +1197,7 @@
 	}
 	processors := NewTestProcessors(&context)
 	clusterState := clusterstate.NewClusterStateRegistry(provider, clusterStateConfig, context.LogRecorder, NewBackoff(), nodegroupconfig.NewDefaultNodeGroupConfigProcessor(options.NodeGroupDefaults))
-	sdPlanner, sdActuator := newScaleDownPlannerAndActuator(t, &context, processors, clusterState)
+	sdPlanner, sdActuator := newScaleDownPlannerAndActuator(&context, processors, clusterState)
 	suOrchestrator := orchestrator.New()
 	suOrchestrator.Initialize(&context, processors, clusterState, taints.TaintConfig{})
 
@@ -1249,7 +1242,18 @@
 	newN2, err := clientset.CoreV1().Nodes().Get(stdcontext.TODO(), n2.Name, metav1.GetOptions{})
 	assert.NoError(t, err)
 	assert.NotEmpty(t, newN2.Spec.Taints)
-=======
+}
+
+func TestStaticAutoscalerRunOnceWithBypassedSchedulers(t *testing.T) {
+	bypassedScheduler := "bypassed-scheduler"
+	nonBypassedScheduler := "non-bypassed-scheduler"
+	options := config.AutoscalingOptions{
+		NodeGroupDefaults: config.NodeGroupAutoscalingOptions{
+			ScaleDownUnneededTime:         time.Minute,
+			ScaleDownUnreadyTime:          time.Minute,
+			ScaleDownUtilizationThreshold: 0.5,
+			MaxNodeProvisionTime:          10 * time.Second,
+		},
 		EstimatorName:    estimator.BinpackingEstimatorName,
 		ScaleDownEnabled: true,
 		MaxNodesTotal:    10,
@@ -1340,7 +1344,6 @@
 		})
 	}
 
->>>>>>> 98a77a85
 }
 
 func TestStaticAutoscalerInstanceCreationErrors(t *testing.T) {
